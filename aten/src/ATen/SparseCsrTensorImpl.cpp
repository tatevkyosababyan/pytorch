--- conflicted
+++ resolved
@@ -1,12 +1,14 @@
 #include <ATen/ATen.h>
 #include <ATen/InitialTensorOptions.h>
 #include <ATen/SparseCsrTensorImpl.h>
+#include <ATen/SparseCsrTensorUtils.h>
 #include <ATen/SparseTensorImpl.h>
 #include <ATen/SparseTensorUtils.h>
 #include <ATen/core/LegacyTypeDispatch.h>
 #include <ATen/native/Resize.h>
 
 namespace at {
+
 namespace {
 DeviceType SparseCsrTensorSetToDeviceType(DispatchKeySet key_set) {
   if (key_set.has(DispatchKey::SparseCsrCPU)) {
@@ -17,18 +19,6 @@
     TORCH_CHECK(false,
         "Cannot construct SparseCsrTensor with non-sparse tensor type ID ",
         key_set);
-  }
-}
-
-std::string SparseCsrTensorLayoutToSTRING(Layout layout) {
-  switch (layout) {
-  case kSparseCsr: return "CSR";
-  case kSparseCsc: return "CSC";
-  case kSparseBsr: return "BSR";
-  case kSparseBsc: return "BSC";
-  default:
-    TORCH_CHECK(false, "Not a sparse compressed layout:", layout);
-    return "";
   }
 }
 } // namespace
@@ -71,16 +61,12 @@
     : TensorImpl(key_set, data_type, values.device()),
       crow_indices_(std::move(crow_indices)),
       col_indices_(std::move(col_indices)),
-<<<<<<< HEAD
       values_(std::move(values)),
       layout_(layout) {
   // https://pytorch.org/blog/pytorch-feature-classification-changes/#beta
-  TORCH_WARN_ONCE("Sparse ", SparseCsrTensorLayoutToSTRING(layout_), " tensor support is in beta state.");
-=======
-      values_(std::move(values)) {
-  // https://pytorch.org/blog/pytorch-feature-classification-changes/#beta
-  TORCH_WARN_ONCE("Sparse CSR tensor support is in beta state.");
->>>>>>> 5d059d20
+  TORCH_WARN_ONCE("Sparse ", at::sparse_csr::layoutToString(layout_, /*upper=*/true), " tensor support is in beta state.",
+                  "If you miss a functionality in the sparse tensor support, please submit a feature request "
+                  "to https://github.com/pytorch/pytorch/issues.");
   set_storage_access_should_throw();
   is_non_overlapping_and_dense_ = false;
   set_has_contiguity_policy(HasContiguityPolicy::ContiguityNotSupported);
@@ -91,11 +77,14 @@
 }
 
 void SparseCsrTensorImpl::resize_(int64_t nnz, IntArrayRef size) {
-  TORCH_CHECK((layout_ == kSparseCsr || layout_ == kSparseBsr), "resize_: layout ", layout_, " is not yet supported");  // TODO
-  auto row_index = size.size() - ((layout_ == kSparseCsr || layout_ == kSparseBsr) ? 2 : 1);
-  auto col_index = size.size() - ((layout_ == kSparseCsr || layout_ == kSparseBsr) ? 1 : 2);
-  auto rows = size[row_index];
-  auto cols = size[col_index];
+  // TODO: check how nnz is defined for block tensors? Is it the
+  // number of blocks or the number of blocks times the numel per
+  // block?
+  TORCH_CHECK(layout_ == kSparseCsr, "resize_: layout ", layout_, " is not yet supported"); // TODO
+  int row_dim = at::sparse_csr::rowDimension(layout_, size);
+  int col_dim = at::sparse_csr::columnDimension(layout_, size);
+  auto rows = size[row_dim];
+  auto cols = size[col_dim];
   auto old_crow_indices_size = crow_indices_.size(-1);
 
   auto new_crow_indices_size = DimVector(size.slice(0, size.size() - 2));
@@ -155,19 +144,19 @@
 }
 
 IntArrayRef SparseCsrTensorImpl::strides() const {
-  TORCH_CHECK(false, "Sparse ", SparseCsrTensorLayoutToSTRING(layout_)," tensors do not have strides.");
+  TORCH_CHECK(false, "Sparse ", at::sparse_csr::layoutToString(layout_, /*upper=*/true), " tensors do not have strides.");
 }
 int64_t SparseCsrTensorImpl::stride(int64_t d) const {
-  TORCH_CHECK(false, "Sparse ", SparseCsrTensorLayoutToSTRING(layout_), " tensors do not have strides.");
+  TORCH_CHECK(false, "Sparse ", at::sparse_csr::layoutToString(layout_, /*upper=*/true), " tensors do not have strides.");
 }
 void SparseCsrTensorImpl::set_size(int64_t dim, int64_t new_size) {
-  TORCH_CHECK(false, "Sparse ", SparseCsrTensorLayoutToSTRING(layout_), " tensors do not have set_size.");
+  TORCH_CHECK(false, "Sparse ", at::sparse_csr::layoutToString(layout_, /*upper=*/true), " tensors do not have set_size.");
 }
 void SparseCsrTensorImpl::set_stride(int64_t dim, int64_t new_stride) {
-  TORCH_CHECK(false, "Sparse ", SparseCsrTensorLayoutToSTRING(layout_), " tensors do not have set_stride.");
+  TORCH_CHECK(false, "Sparse ", at::sparse_csr::layoutToString(layout_, /*upper=*/true), " tensors do not have set_stride.");
 }
 void SparseCsrTensorImpl::set_storage_offset(int64_t storage_offset) {
-  TORCH_CHECK(false, "Sparse ", SparseCsrTensorLayoutToSTRING(layout_), " tensors do not have set_storage_offset.");
+  TORCH_CHECK(false, "Sparse ", at::sparse_csr::layoutToString(layout_, /*upper=*/true), " tensors do not have set_storage_offset.");
 }
 
 } // namespace at