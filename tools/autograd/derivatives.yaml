# Defines derivative formulas and Python signatures of methods on Variable
#
# Note about possibly confusing nomenclature: An 'output gradient' is the
# gradient of an output of a forward function. Output gradients are used as
# the inputs to backward functions. `grads` is a vector of output gradients,
# and `grad == grads[0]`, in all the derivative formulas in this file.
# An 'input gradient' is the gradient of an input to a forward function.
# Input gradients are the outputs of backward functions, corresponding to the
# input names included in the derivative formulas defined in this file.
# Also, every time we talk computing "gradient" we actually mean computing
# the vector jacobian product using the given 'output gradient' as the vector.
#
# Each entry consists of:
#   - A 'name', which specifies the ATen name of the function you
#     are defining derivatives for, and an argument specification.
#   - One or more gradients entries, mapping differentiable input
#     names to a formula specifying how to compute its gradient.
#     Note that a single gradient entry can specify the gradient
#     formula for multiple input names, by specifying a key
#     "input1, input2" (see atan2 for an example).
#   - An argument can be flagged as 'non_differentiable'.
#   - Optional entry with key 'output_differentiability' and value a list of the
#     same length as the number of outputs from the forward function. The list
#     should contain only booleans, specifying whether each of the output Tensor
#     is differentiable.
#     If it is not specified for a function that returns multiple elements but
#     uses `grad` instead of `grads[idx]`, then all but the first output will
#     be marked as non-differentiable.
#     If None of the output is differentiable, you can also add the function
#     name to `gen_variable_type.py`'s `DONT_REQUIRE_DERIVATIVE` list.
#
# There are two cases for Tensor and TensorList arguments here:
#   - If that argument is differentiable, in the sense that a gradient with respect
#     to that argument could exist. You should either:
#       - Specify the formula for that gradient
#       - Specify not_implemented("function_name") as a formula to say that this is not
#         implement yet (but might be in the future and the user can request that on an issue)
#   - If that argument is not differentiable, because it is not a floating point dtype or the
#     function is not differentiable with respect to that argument  for
#     example. You should either:
#       - Do not specify any formula for this argument
#       - Specify explicitly that this argument is "non_differentiable". Note that in this case,
#         we trust you that this argument will never have requires_grad=True and it will be silently
#         ignored if it does.
#
# If a function has out-of-place and in-place variants, then the derivative
# definition for the in-place variant is optional. It will default to the
# definition for the out-of-place variant. Note that _out variants are never
# differentiable.
#
# Gradient expressions are standard C++ expressions operating on ATen
# variables.  In a gradient expression, the following variables are in
# scope:
#
#   - 'grad', the gradient of the output (often spelled grad_output
#     in Python) which we are going to left-multiply.
#
#     When a function returns multiple *differentiable* outputs,
#     you can refer to the gradients of each outputs using 'grads',
#     e.g., 'grads[0]', 'grads[1]'.
#
#     When a function returns multiple *differentiable* outputs that
#     are named, you can refer to the gradients of each outputs using
#     'grad_{name}', e.g., 'grad_x', 'grad_y'.
#
#     When a function returns *one* differentiable output (the
#     first output) and some more nondifferentiable outputs,
#     you MUST refer to the gradient of the differentiable output with
#     'grad' (this case is special-cased in our code generation).
#
#     Note that the number of differentibale outputs can be modified by the
#     'output_differentiability' entry (see above).
#
#     Across a differentiable function's derivatives set, it is not
#     permitted to mix the use of "grad", "grads", and
#     "grad_{name}". You must be consistent for that differentiable
#     function.
#
#   - Any of the input arguments, tensor or non-tensor, including
#     argument names that only appear in Declarations.yaml, e.g. 'output'.
#
#   - 'result', representing the result of evaluating the forward
#     expression for ATen native function declarations. If the forward
#     expression outputs a tuple, use 'resultX' instead to access the
#     X-th entry
#
#   - 'grad_input_mask', a std::array<bool, n>, specifies which input
#     gradients are actually needed.  For example, in the entry
#     `input0, input1: foo(grad_input_mask)`, `grad_input_mask` is a size
#     two array, where `grad_input_mask[0]` is true if `input0` requires
#     grad, and `grad_input_mask[1]` is true if `input1` requires grad.
#
#     (NB: if your function computes gradient for a list of tensors,
#     the `grad_input_mask` will only have a single entry for the list
#     specifying if either zero or at least one tensor from the list requires
#     grad.  If we want to support more fine-grained signalling,
#     we'll need some alternate variable which is not a std::array)
#
#   - 'retain_variables', a bool which is true if a user has specified
#     that saved variables should be retained in case the backwards is
#     run again later.  This allows an optimization where we can
#     destroy saved buffers if we know variables are not going to be retained,
#     e.g., it is used by _cudnn_rnn
#
# If you need a complex expression, e.g., with local variables,
# write a _backward function in torch/csrc/autograd/FunctionsManual.cpp
# and invoke it from here.  By the way, go read
# https://github.com/zdevito/ATen/issues/163; this describes an
# important hazard that occurs when porting backwards from Python to C++
#
# Double backwards gradient expressions can be somewhat confusing;
# the most important thing to remember is: (1) you need to define a
# derivative formula for every input, including inputs named things
# like 'grad_output', and (2) the gradient to multiply with is always
# called 'grad' (even though it really is a grad-grad).
#
# You can also add forward derivative definition by defining a formula for
# a returned value (in general "result" if the name is not specified). This
# formula works the same way as the backward one and advanced implementations
# should also be placed in the FunctionsManual file.
# This formula should compute a single Jacobian vector product using the (primal)
# value of the argument "foo_p", its forward grad "foo_t" and the result of the
# function as "result".
# Note that the forward derivative can be automatically generated in two cases:
#     - if your function is linear (NOT affine or multi-linear), then you can
#       specify so by just using the string "auto_linear" for the formula.
#     - if your function is applied element wise (and has a single input), you
#       can specify so by just using the string "auto_element_wise" for the formula.
#
# Note that to avoid unpacking overhead, functions taking TensorList as inputs
# will always have their forward grad formula called. This function is responsible
# to check if any computation is needed and should return an undefined Tensor when
# there is nothing to do. You can check "cat_forward" for a full example.
#
# NB: There are a number of gradient definitions in here which are bogus
# (implemented using zeros_like).  These gradients are (hopefully) not
# used by our frontend.  You MUST check the frontend code; search for
# OpName.apply to see if it's still using a legacy Python style API.
#
# Note: Returning views.
# The following cases exist:
#     - If a function returns no view, it can have arbitrary outputs.
#     - If a function return at least one Tensor that is a differentiable view
#       of one of its input:
#         - If there is only one differentiable output, this Tensor is marked as a
#           differentiable view. (alias or transpose for example)
#         - If there are more than one differentiable output, by default all the views are
#           marked as differentiable views and created with allow_rebase_history=false.
#           Meaning that any inplace operation on it will raise an error. (unbind for example)
#
#  Notes about undefined output gradients:
#     All backward functions must support all combinations of undefined output
#     gradient Tensors, where `grad[i].defined() == false`. Depending on the
#     number of input and output grads your derivative formula uses, code
#     generation may automatically add some level of undefined grad support,
#     according to these three cases:
#
#       * 1 input grad and 1 output grad:
#           Complete undefined grad support is automatically added, so you
#           shouldn't have to think about it, unless there is a bug in the code
#           generation.
#
#       * 1 input grad and multiple output grads:
#           Undefined grad support is automatically added ONLY in the case where
#           all output grads are undefined. You will have to add explicit support
#           for cases where a subset of output grads is undefined.
#
#       * multiple input grads:
#           No automatic support, so you will need to add it.
#
#     If your derivative formula uses more than one output grad, it is usually
#     preferable to add undefined grad support in the backward function itself
#     (if you're using one), rather than in the derivative formula in this file.
#
#     Undefined Tensors are created with the default constructor `at::Tensor()`.
#     It is an efficient way to represent a Tensor filled with zeros because
#     the Tensor holds no sizing information and no Storage data is allocated.
#     But consequentially, Tensor operations cannot be performed on them.
#     Therefore, your backward function should treat an undefined output grad as
#     a zero, and it needs to be a special case.
#
#     If all output grads are undefined, then it should be correct for the
#     backward function to return undefined input grads. Since we use the chain
#     rule, output grads equal to zero should result in input grads equal to zero,
#     unless there is some rare special case.
#
#     If a subset of output grads is undefined, then it may be acceptable for
#     the backward function to return undefined input grads--it depends on the
#     specific function, so you'll have to determine that yourself. If returning
#     an undefined Tensor is correct for a given input grad, it is also logically
#     correct to return a defined grad full of zeros, but that would not be
#     preferable since it would be less efficient.
#
# NB: The parameter names here MUST be consistent with the parameter names
# in Decalarations.yaml
- name: abs(Tensor self) -> Tensor
  self: grad * self.sgn()
  result: handle_r_to_c(result.scalar_type(), self_t.conj() * self_p.sgn())

- name: acos(Tensor self) -> Tensor
  self: grad * -((-self * self + 1).rsqrt()).conj()
  result: auto_element_wise

- name: add.Tensor(Tensor self, Tensor other, *, Scalar alpha=1) -> Tensor
  self: handle_r_to_c(self.scalar_type(), grad)
  other: handle_r_to_c(other.scalar_type(), maybe_multiply(grad, alpha.conj()))
  result: self_t + maybe_multiply(other_t, alpha)

- name: add.Scalar(Tensor self, Scalar other, Scalar alpha=1) -> Tensor
  self: handle_r_to_c(self.scalar_type(), grad)
  result: self_t

- name: addbmm(Tensor self, Tensor batch1, Tensor batch2, *, Scalar beta=1, Scalar alpha=1) -> Tensor
  self: maybe_multiply(grad, beta.conj())
  batch1: maybe_multiply(grad.unsqueeze(0).expand({ batch1.size(0), batch1.size(1), batch2.size(2) }).bmm(batch2.transpose(1, 2).conj()), alpha.conj())
  batch2: maybe_multiply(batch1.transpose(1, 2).conj().bmm(grad.unsqueeze(0).expand({ batch1.size(0), batch1.size(1), batch2.size(2) })), alpha.conj())
  result: maybe_multiply(self_t, beta) + maybe_multiply(batch1_t.bmm(batch2_p).sum(0), alpha) + maybe_multiply(batch1_p.bmm(batch2_t).sum(0), alpha)

- name: addcdiv(Tensor self, Tensor tensor1, Tensor tensor2, *, Scalar value=1) -> Tensor
  self: handle_r_to_c(self.scalar_type(), grad)
  tensor1: handle_r_to_c(tensor1.scalar_type(), grad * (value / tensor2).conj())
  tensor2: handle_r_to_c(tensor2.scalar_type(), -grad * (value * tensor1 / (tensor2 * tensor2)).conj())
  result: self_t + maybe_multiply(tensor1_t / tensor2_p, value) - maybe_multiply(tensor2_t * (tensor1_p / tensor2_p) / tensor2_p, value)

- name: addcmul(Tensor self, Tensor tensor1, Tensor tensor2, *, Scalar value=1) -> Tensor
  self: handle_r_to_c(self.scalar_type(), grad)
  tensor1: handle_r_to_c(tensor1.scalar_type(), grad * (tensor2 * value).conj())
  tensor2: handle_r_to_c(tensor2.scalar_type(), grad * (tensor1 * value).conj())
  result: self_t + maybe_multiply(tensor1_t * tensor2_p, value) + maybe_multiply(tensor2_t * tensor1_p, value)

- name: addmm(Tensor self, Tensor mat1, Tensor mat2, *, Scalar beta=1, Scalar alpha=1) -> Tensor
  self: maybe_multiply(grad, beta.conj())
  mat1: mm_mat1_backward(grad, mat2, mat1.sizes(), mat1.strides(), mat1.layout(), alpha)
  mat2: mm_mat2_backward(grad, mat1, mat2.sizes(), mat2.strides(), mat2.layout(), alpha)
  result: maybe_multiply(self_t, beta) + maybe_multiply(mat1_t.mm(mat2_p), alpha) + maybe_multiply(mat1_p.mm(mat2_t), alpha)

- name: _sparse_addmm(Tensor self, Tensor mat1, Tensor mat2, *, Scalar beta=1, Scalar alpha=1) -> Tensor
  self: maybe_multiply(grad, beta)
  mat1: mm_mat1_sparse_backward(grad, mat1, mat2, alpha)
  mat2: mm_mat2_backward(grad, mat1, mat2.sizes(), mat2.strides(), mat2.layout(), alpha)

- name: addmv(Tensor self, Tensor mat, Tensor vec, *, Scalar beta=1, Scalar alpha=1) -> Tensor
  self: maybe_multiply(grad, beta.conj())
  mat: maybe_multiply(grad.ger(vec.conj()), alpha.conj())
  vec: maybe_multiply(mat.t().conj().mv(grad), alpha.conj())
  result: maybe_multiply(self_t, beta) + maybe_multiply(mat_t.mv(vec_p), alpha) + maybe_multiply(mat_p.mv(vec_t), alpha)

- name: addr(Tensor self, Tensor vec1, Tensor vec2, *, Scalar beta=1, Scalar alpha=1) -> Tensor
  self: maybe_multiply(grad, beta.conj())
  vec1: maybe_multiply(grad.mv(vec2.conj()), alpha.conj())
  vec2: maybe_multiply(grad.t().mv(vec1.conj()), alpha.conj())
  result: maybe_multiply(self_t, beta) + maybe_multiply(vec1_t.outer(vec2_p), alpha) + maybe_multiply(vec1_p.outer(vec2_t), alpha)

- name: affine_grid_generator(Tensor theta, int[] size, bool align_corners) -> Tensor
  theta: affine_grid_generator_backward(grad, size, align_corners)

- name: alias(Tensor(a) self) -> Tensor(a)
  self: grad
  result: self_t

- name: angle(Tensor self) -> Tensor
  self: angle_backward(grad, self)
  result: handle_r_to_c(result.scalar_type(), angle_backward(self_t.conj(), self_p).conj())

# The four items below are necessary because TensorIterator doesn't work on
# Variables (codegen does not unwrap the input Tensor for all() and any() ).
- name: any(Tensor self) -> Tensor
  output_differentiability: [False]

- name: any.dim(Tensor self, int dim, bool keepdim=False) -> Tensor
  output_differentiability: [False]

- name: all(Tensor self) -> Tensor
  output_differentiability: [False]

- name: all.dim(Tensor self, int dim, bool keepdim=False) -> Tensor
  output_differentiability: [False]

- name: acosh(Tensor self) -> Tensor
  self: grad * (self.pow(2) - 1).rsqrt().conj()
  result: auto_element_wise

- name: acosh_(Tensor(a!) self) -> Tensor(a!)
  self: not_implemented("inplace version of acosh")

- name: asinh(Tensor self) -> Tensor
  self: grad * (self.pow(2) + 1).rsqrt().conj()
  result: auto_element_wise

- name: asinh_(Tensor(a!) self) -> Tensor(a!)
  self: not_implemented("inplace version of asinh")

- name: atanh(Tensor self) -> Tensor
  self: grad * 1 / (1 - self.pow(2)).conj()
  result: auto_element_wise

- name: atanh_(Tensor(a!) self) -> Tensor(a!)
  self: not_implemented("inplace version of atanh")

- name: as_strided(Tensor(a) self, int[] size, int[] stride, int? storage_offset=None) -> Tensor(a)
  self: as_strided_backward(grad, TensorGeometry(self), size, stride, storage_offset)
  result: auto_linear

- name: as_strided_(Tensor(a!) self, int[] size, int[] stride, int? storage_offset=None) -> Tensor(a!)
  self: as_strided_backward(grad, TensorGeometry(self), size, stride, storage_offset)
  result: auto_linear

- name: asin(Tensor self) -> Tensor
  self: grad * (-self * self + 1).rsqrt().conj()
  result: auto_element_wise

- name: atan(Tensor self) -> Tensor
  self: grad / (self * self + 1).conj()
  result: auto_element_wise

- name: atan2(Tensor self, Tensor other) -> Tensor
  self, other: atan2_backward(grad, self, other, grad_input_mask)
  result: (-self_p * other_t + other_p * self_t) / (self_p.pow(2) + other_p.pow(2))

- name: baddbmm(Tensor self, Tensor batch1, Tensor batch2, *, Scalar beta=1, Scalar alpha=1) -> Tensor
  self: maybe_multiply(grad, beta.conj())
  batch1: maybe_multiply(grad.bmm(batch2.transpose(1, 2).conj()), alpha.conj())
  batch2: maybe_multiply(batch1.transpose(1, 2).conj().bmm(grad), alpha.conj())
  result: maybe_multiply(self_t, beta) + maybe_multiply(batch1_t.bmm(batch2_p), alpha) + maybe_multiply(batch1_p.bmm(batch2_t), alpha)

- name: bernoulli(Tensor self, *, Generator? generator=None) -> Tensor
  self: zeros_like(grad)
  result: auto_element_wise

- name: bernoulli_.Tensor(Tensor(a!) self, Tensor p, *, Generator? generator=None) -> Tensor(a!)
  self: zeros_like(grad)
  p: zeros_like(p)
  result: self_t.zero_()

- name: bernoulli_.float(Tensor(a!) self, float p=0.5, *, Generator? generator=None) -> Tensor(a!)
  self: zeros_like(grad)
  result: self_t.zero_()

- name: bmm(Tensor self, Tensor mat2) -> Tensor
  self: grad.bmm(mat2.transpose(1, 2).conj())
  mat2: self.transpose(1, 2).conj().bmm(grad)
  result: self_t.bmm(mat2_p) + self_p.bmm(mat2_t)

- name: cat(Tensor[] tensors, int dim=0) -> Tensor
  tensors: cat_tensors_backward(grad, to_args_sizes(tensors), to_args_scalartypes(tensors), dim)
  result: cat_jvp(tensors, dim)

- name: cauchy_(Tensor(a!) self, float median=0, float sigma=1, *, Generator? generator=None) -> Tensor(a!)
  self: zeros_like(grad)
  result: self_t.zero_()

- name: ceil(Tensor self) -> Tensor
  self: zeros_like(grad)
  result: auto_element_wise

- name: cholesky(Tensor self, bool upper=False) -> Tensor
  self: cholesky_backward(grad, upper, result)

- name: linalg_cholesky_ex(Tensor self, *, bool upper=False, bool check_errors=False) -> (Tensor L, Tensor info)
  self: cholesky_backward(grad, upper, L)
  L: cholesky_jvp(self_t, L, upper)

- name: cholesky_solve(Tensor self, Tensor input2, bool upper=False) -> Tensor
  self, input2: cholesky_solve_backward(grad, self, input2, result, upper)
  result: cholesky_solve_jvp(result, input2_p, input2_t, self_t, upper)

- name: cholesky_inverse(Tensor self, bool upper=False) -> Tensor
  self: cholesky_inverse_backward(grad, self, upper, result)
  result: cholesky_inverse_jvp(self_p, self_t, result, upper)

# For clamp, gradient is not defined at the boundaries. But empirically it's helpful
# to be able to get gradient on min and max, so we return the subgradient 1 for these cases.
- name: clamp.Tensor(Tensor self, Tensor? min=None, Tensor? max=None) -> Tensor
  self: clamp_backward(grad, self, min, max)
  min, max: clamp_backward_min_max(grad, self, min, max, grad_input_mask)
  result: clamp_jvp(self_p, self_t, min_p, min_t, max_p, max_t)

- name: clamp(Tensor self, Scalar? min=None, Scalar? max=None) -> Tensor
  self: clamp_backward(grad, self, min, max)
  result: auto_element_wise

- name: clamp_min(Tensor self, Scalar min) -> Tensor
  self: where(self >= min, grad, at::scalar_tensor(0., grad.options()))
  result: auto_element_wise

- name: clamp_min.Tensor(Tensor self, Tensor min) -> Tensor
  self: where(self >= min, grad, at::scalar_tensor(0., grad.options()))
  min: where(self < min, grad, at::scalar_tensor(0., grad.options()))
  result: where(self_p >= min_p, self_t, min_t)

- name: clamp_max(Tensor self, Scalar max) -> Tensor
  self: where(self <= max, grad, at::scalar_tensor(0., grad.options()))
  result: auto_element_wise

- name: clamp_max.Tensor(Tensor self, Tensor max) -> Tensor
  self: where(self <= max, grad, at::scalar_tensor(0., grad.options()))
  max: where(self > max, grad, at::scalar_tensor(0., grad.options()))
  result: where(self_p <= max_p, self_t, max_t)

- name: clone(Tensor self, *, MemoryFormat? memory_format=None) -> Tensor
  self: grad
  result: auto_linear

- name: _to_copy(Tensor self, *, ScalarType? dtype=None, Layout? layout=None, Device? device=None, bool? pin_memory=None, bool non_blocking=False, MemoryFormat? memory_format=None) -> Tensor
  self: _to_copy_backward(grad, self.options())
  result: _to_copy(self_t, dtype, layout, device, pin_memory, non_blocking, memory_format)
  # The condition is: if dtype is not nullopt, then isDifferentiableType(*dtype)
  # (If dtype IS nullopt, we rely on the regular check that any input requires grad).
  output_differentiability: ["!dtype || isDifferentiableType(*dtype)"]

- name: _coalesce(Tensor self) -> Tensor
  self: grad

- name: complex(Tensor real, Tensor imag) -> Tensor
  real: at::real(grad)
  imag: at::imag(grad)
  result: at::complex(real_t, imag_t)

- name: polar(Tensor abs, Tensor angle) -> Tensor
  abs, angle: polar_backward(grad, result)
  result: at::complex(abs_t*angle_p.cos() - angle_t*abs_p*angle_p.sin(), abs_t*angle_p.sin() + angle_t*abs_p*angle_p.cos())

- name: _conj(Tensor(a) self) -> Tensor(a)
  self: grad.conj()
  result: self_t.conj()

- name: _neg_view(Tensor(a) self) -> Tensor(a)
  self: grad.neg()
  result: self_t._neg_view()

- name: _conj_physical(Tensor self) -> Tensor
  self: grad.conj_physical()
  result: self_t.conj_physical()

- name: conj_physical_(Tensor(a!) self) -> Tensor(a!)
  self: grad.conj_physical()
  result: self_t.conj_physical_()

- name: copysign.Tensor(Tensor self, Tensor other) -> Tensor
  self: copysign_tensor_self_backward(grad, self, result)
  other: zeros_like(other)
  result: copysign_tensor_self_backward(self_t, self_p, result)

- name: copysign.Scalar(Tensor self, Scalar other) -> Tensor
  self: copysign_tensor_self_backward(grad, self, result)
  result: auto_element_wise

- name: cos(Tensor self) -> Tensor
  self: grad * -self.sin().conj()
  result: auto_element_wise

- name: cosh(Tensor self) -> Tensor
  self: grad * self.sinh().conj()
  result: auto_element_wise

- name: count_nonzero.dim_IntList(Tensor self, int[] dim) -> Tensor
  output_differentiability: [False]

- name: count_nonzero(Tensor self, int? dim=None) -> Tensor
  output_differentiability: [False]

- name: linalg_cross(Tensor self, Tensor other, *, int dim=-1) -> Tensor
  self: at::linalg_cross(other.conj(), grad, dim)
  other: at::linalg_cross(grad, self.conj(), dim)
  result: "at::linalg_cross(self_t, other_p, dim) + at::linalg_cross(self_p, other_t, dim)"

- name: logcumsumexp(Tensor self, int dim) -> Tensor
  self: logcumsumexp_backward(grad, self, result, dim)

- name: cumprod(Tensor self, int dim, *, ScalarType? dtype=None) -> Tensor
  self: cumprod_backward(grad.to(self.scalar_type()), self, dim, result)
  result: "cumprod_jvp(self_t, self_p, result, dim).to(dtype.has_value() ? *dtype : self_p.scalar_type())"

- name: cumsum(Tensor self, int dim, *, ScalarType? dtype=None) -> Tensor
  self: cumsum_backward(grad.to(self.scalar_type()), dim)
  result: auto_linear

- name: cummax(Tensor self, int dim) -> (Tensor values, Tensor indices)
  self: cummaxmin_backward(grad, self, indices, dim)
  values: self_t.gather(dim, indices)

- name: cummin(Tensor self, int dim) -> (Tensor values, Tensor indices)
  self: cummaxmin_backward(grad, self, indices, dim)
  values: self_t.gather(dim, indices)

- name: conv_tbc(Tensor self, Tensor weight, Tensor bias, int pad=0) -> Tensor
  self, weight, bias: "grad.defined() ? conv_tbc_backward(grad, self, weight, bias, pad) : std::tuple<Tensor, Tensor, Tensor>()"

- name: _ctc_loss(Tensor log_probs, Tensor targets, int[] input_lengths, int[] target_lengths, int blank=0, bool zero_infinity=False) -> (Tensor, Tensor)
  log_probs: _ctc_loss_backward(grad, log_probs, targets, input_lengths, target_lengths, result0, result1, blank, zero_infinity)

- name: deg2rad(Tensor self) -> Tensor
  self: deg2rad_backward(grad)
  result: auto_element_wise

- name: _det_lu_based_helper(Tensor self) -> (Tensor det, Tensor lu, Tensor pivs)
  self: _det_lu_based_helper_backward(grad, det, self, lu, pivs)
  output_differentiability: [True, False, False]

- name: block_diag(Tensor[] tensors) -> Tensor
  tensors: block_diag_backward(grad, to_args_sizes(tensors), to_args_scalartypes(tensors))
  result: block_diag_jvp(tensors)

- name: diag_embed(Tensor self, int offset=0, int dim1=-2, int dim2=-1) -> Tensor
  self: grad.diagonal(offset, dim1, dim2)
  result: auto_linear

- name: diag(Tensor self, int diagonal=0) -> Tensor
  self: diag_backward(grad, self.sizes(), diagonal)
  result: auto_linear

- name: diagonal(Tensor(a) self, int offset=0, int dim1=0, int dim2=1) -> Tensor(a)
  self: diagonal_backward(grad, self.sizes(), offset, dim1, dim2)
  result: auto_linear

- name: diagonal_backward(Tensor grad_output, int[] input_sizes, int offset, int dim1, int dim2) -> Tensor
  grad_output: grad.diagonal(offset, dim1, dim2)
  result: auto_linear

- name: dist(Tensor self, Tensor other, Scalar p=2) -> Tensor
  self: norm_backward(grad, self - other, p, result)
  other: -norm_backward(grad, self - other, p, result)
  result: norm_jvp(self_p - other_p, self_t - other_t, p, result, {}, false)

# The backward formula is done in this order to improve numerical stability
# of the higher order derivatives, see https://github.com/pytorch/pytorch/issues/43414
# Note that we don't use "result" because saving it would be BC-breaking when it is used in an inplace operation later
- name: div.Tensor(Tensor self, Tensor other) -> Tensor
  self: div_tensor_self_backward(grad, other, self.scalar_type())
  other: div_tensor_other_backward(grad, self, other)
  result: self_t / other_p - other_t * (self_p / other_p) / other_p

- name: div.Scalar(Tensor self, Scalar other) -> Tensor
  self: div_tensor_self_backward(grad, at::scalar_to_tensor(other), self.scalar_type())
  result: self_t / other

- name: div.Tensor_mode(Tensor self, Tensor other, *, str? rounding_mode) -> Tensor
  self: div_tensor_self_backward(grad, other, self.scalar_type(), rounding_mode)
  other: div_tensor_other_backward(grad, self, other, rounding_mode)
  result: "rounding_mode.has_value() ? result.new_zeros(result.sizes()) : self_t / other_p - other_t * (self_p / other_p) / other_p"

- name: div.Scalar_mode(Tensor self, Scalar other, *, str? rounding_mode) -> Tensor
  self: div_tensor_self_backward(grad, at::scalar_to_tensor(other), self.scalar_type(), rounding_mode)
  result: "rounding_mode.has_value() ? result.new_zeros(result.sizes()) : self_t / other"

- name: dot(Tensor self, Tensor tensor) -> Tensor
  self: grad * tensor.conj()
  tensor: grad * self.conj()
  result: at::dot(self_t, tensor_p) + at::dot(self_p, tensor_t)

- name: vdot(Tensor self, Tensor other) -> Tensor
  self: grad.conj() * other
  other: grad * self
  result: at::vdot(self_t, other_p) + at::vdot(self_p, other_t)

- name: _fused_dropout(Tensor self, float p, Generator? generator=None) -> (Tensor, Tensor)
  self: _fused_dropout_backward(grad, result1, p)

- name: native_dropout(Tensor input, float p, bool? train) -> (Tensor, Tensor)
  input: "GradMode::is_enabled() ? infinitely_differentiable_native_dropout_backward(grad, result1, (!train.has_value() || !train.value() ? 1 : (p == 1 ? 0.0 : 1.0 / (1.0 - p)))) : native_dropout_backward(grad, result1, (!train.has_value() || !train.value() ? 1 : (p == 1 ? 0.0 : 1.0 / (1.0 - p))))"
  result0: "(!train.has_value() || train.value()) ? (p == 1 ? 0.0 : 1.0 / (1.0 - p)) * input_t * result1 : input_t"

- name: native_dropout_backward(Tensor grad_output, Tensor mask, float scale) -> Tensor
  grad_output: "native_dropout_double_backward(grad, grad_output, mask, scale)"
  mask: 'not_implemented("native_dropout_backward: mask")'

- name: eig(Tensor self, bool eigenvectors=False) -> (Tensor eigenvalues, Tensor eigenvectors)
  self: eig_backward(grads, self, eigenvectors, eigenvalues, eigenvectors_return)

- name: eq_.Scalar(Tensor(a!) self, Scalar other) -> Tensor(a!)
  self: zeros_like(self)
  result: self_t.zero_()

- name: eq_.Tensor(Tensor(a!) self, Tensor other) -> Tensor(a!)
  self: zeros_like(self)
  other: zeros_like(other)
  result: self_t.zero_()

- name: erf(Tensor self) -> Tensor
  self: 2.0 / sqrt(M_PI) * exp(-(self.pow(2))) * grad
  result: auto_element_wise

- name: erfc(Tensor self) -> Tensor
  self: -2.0 / sqrt(M_PI) * exp(-(self.pow(2))) * grad
  result: auto_element_wise

- name: special_erfcx(Tensor self) -> Tensor
  self: (2.0 * self * result - 2.0 / sqrt(M_PI)) * grad
  result: auto_element_wise

- name: erfinv(Tensor self) -> Tensor
  self: 0.5 * sqrt(M_PI) * exp(self.erfinv().pow(2)) * grad
  result: auto_element_wise

- name: exp(Tensor self) -> Tensor
  self: grad * result.conj()
  result: auto_element_wise

- name: exp2(Tensor self) -> Tensor
  self: grad * result * M_LN2
  result: auto_element_wise

- name: expm1(Tensor self) -> Tensor
  self: grad * (result + 1)
  result: auto_element_wise

- name: expand(Tensor(a) self, int[] size, *, bool implicit=False) -> Tensor(a)
  self: at::sum_to(grad, self.sizes())
  result: auto_linear

- name: expand.SymInt(Tensor(a) self, SymInt[] size, *, bool implicit=False) -> Tensor(a)
  self: at::sum_to(grad, c10::asIntArrayRefSlow(self.sym_sizes()))
  result: auto_linear

- name: exponential_(Tensor(a!) self, float lambd=1, *, Generator? generator=None) -> Tensor(a!)
  self: zeros_like(grad)
  result: self_t.zero_()

- name: fake_quantize_per_tensor_affine_cachemask(Tensor self, float scale, int zero_point, int quant_min, int quant_max) -> (Tensor output, Tensor mask)
  self: fake_quantize_per_tensor_affine_cachemask_backward(grad, mask)

- name: _fake_quantize_per_tensor_affine_cachemask_tensor_qparams(Tensor self, Tensor scale, Tensor zero_point, Tensor fake_quant_enabled, int quant_min, int quant_max) -> (Tensor output, Tensor mask)
  self: fake_quantize_per_tensor_affine_cachemask_backward(grad, mask)

- name: _fake_quantize_learnable_per_tensor_affine(Tensor self, Tensor scale, Tensor zero_point, int quant_min, int quant_max, float grad_factor=1.0) -> Tensor
  self, scale, zero_point: "grad.defined() ? _fake_quantize_learnable_per_tensor_affine_backward(grad, self, scale, zero_point, quant_min, quant_max, grad_factor) : std::tuple<Tensor, Tensor, Tensor>()"

- name: fake_quantize_per_channel_affine_cachemask(Tensor self, Tensor scale, Tensor zero_point, int axis, int quant_min, int quant_max) -> (Tensor output, Tensor mask)
  self: fake_quantize_per_channel_affine_cachemask_backward(grad, mask)

- name: _fake_quantize_learnable_per_channel_affine(Tensor self, Tensor scale, Tensor zero_point, int axis, int quant_min, int quant_max, float grad_factor=1.0) -> Tensor
  self, scale, zero_point: "grad.defined() ? _fake_quantize_learnable_per_channel_affine_backward(grad, self, scale, zero_point, axis, quant_min, quant_max, grad_factor) : std::tuple<Tensor, Tensor, Tensor>()"

- name: _fused_moving_avg_obs_fq_helper(Tensor self, Tensor observer_on, Tensor fake_quant_on, Tensor(a!) running_min, Tensor(b!) running_max, Tensor(c!) scale, Tensor(d!) zero_point, float averaging_const, int quant_min, int quant_max, int ch_axis, bool per_row_fake_quant=False, bool symmetric_quant=False) -> (Tensor output, Tensor mask)
  self: fake_quantize_per_tensor_affine_cachemask_backward(grad, mask)

- name: fill.Scalar(Tensor self, Scalar value) -> Tensor
  self: zeros_like(grad)
  result: at::fill(self_t, 0)

- name: fill.Tensor(Tensor self, Tensor value) -> Tensor
  self: zeros_like(grad)
  value: grad.sum()
  result: at::fill(self_t, value_t)

- name: fill_.Scalar(Tensor(a!) self, Scalar value) -> Tensor(a!)
  self: zeros_like(grad)
  result: self_t.fill_(0)

- name: fill_.Tensor(Tensor(a!) self, Tensor value) -> Tensor(a!)
  self: zeros_like(grad)
  value: grad.sum()
  result: self_t.fill_(value_t)

- name: floor(Tensor self) -> Tensor
  self: zeros_like(grad)
  result: auto_element_wise

- name: fmod.Scalar(Tensor self, Scalar other) -> Tensor
  self: grad
  result: auto_element_wise

- name: fmod.Tensor(Tensor self, Tensor other) -> Tensor
  self: grad
  other: -grad * self.div(other, /*rounding_mode=*/"trunc")
  result: self_t - other_t * self_p.div(other_p, /*rounding_mode=*/"trunc")

- name: frac(Tensor self) -> Tensor
  self: grad
  result: self_t

- name: frexp.Tensor(Tensor self) -> (Tensor mantissa, Tensor exponent)
  self: grad / exponent.exp2()
  mantissa: self_t / exponent.exp2()

- name: gather(Tensor self, int dim, Tensor index, *, bool sparse_grad=False) -> Tensor
  self: gather_backward(grad, self, dim, index, sparse_grad)
  index: non_differentiable
  result: auto_linear

- name: ge_.Scalar(Tensor(a!) self, Scalar other) -> Tensor(a!)
  self: zeros_like(self)
  result: self_t.zero_()

- name: ge_.Tensor(Tensor(a!) self, Tensor other) -> Tensor(a!)
  self: zeros_like(self)
  other: zeros_like(other)
  result: self_t.zero_()

- name: geometric_(Tensor(a!) self, float p, *, Generator? generator=None) -> Tensor(a!)
  self: zeros_like(grad)
  result: self_t.zero_()

- name: geqrf(Tensor self) -> (Tensor a, Tensor tau)
  self: not_implemented("geqrf")

- name: indices(Tensor(a) self) -> Tensor(a)
  output_differentiability: [False]

- name: _indices(Tensor(a) self) -> Tensor(a)
  output_differentiability: [False]

- name: grid_sampler_2d(Tensor input, Tensor grid, int interpolation_mode, int padding_mode, bool align_corners) -> Tensor
  input, grid: "grad.defined() ? grid_sampler_2d_backward(grad, input, grid, interpolation_mode, padding_mode, align_corners, grad_input_mask) : std::tuple<Tensor, Tensor>()"

- name: grid_sampler_3d(Tensor input, Tensor grid, int interpolation_mode, int padding_mode, bool align_corners) -> Tensor
  input, grid: "grad.defined() ? grid_sampler_3d_backward(grad, input, grid, interpolation_mode, padding_mode, align_corners, grad_input_mask) : std::tuple<Tensor, Tensor>()"

# See NOTE [ grid_sample CPU fallback ]
- name: _grid_sampler_2d_cpu_fallback(Tensor input, Tensor grid, int interpolation_mode, int padding_mode, bool align_corners) -> Tensor
  input, grid: "grad.defined() ? _grid_sampler_2d_cpu_fallback_backward(grad, input, grid, interpolation_mode, padding_mode, align_corners) : std::tuple<Tensor, Tensor>()"

- name: gt_.Scalar(Tensor(a!) self, Scalar other) -> Tensor(a!)
  self: zeros_like(self)
  result: self_t.zero_()

- name: gt_.Tensor(Tensor(a!) self, Tensor other) -> Tensor(a!)
  self: zeros_like(self)
  other: zeros_like(other)
  result: self_t.zero_()

- name: hardsigmoid(Tensor self) -> Tensor
  self: hardsigmoid_backward(grad, self)
  result: auto_element_wise

- name: histc(Tensor self, int bins=100, Scalar min=0, Scalar max=0) -> Tensor
  output_differentiability: [False]

- name: hardswish(Tensor self) -> Tensor
  self: hardswish_backward(grad, self)
  result: auto_element_wise

- name: hardswish_backward(Tensor grad_output, Tensor self) -> Tensor
  grad_output: hardswish_backward(grad, self)
  self: at::where(at::logical_and(-3.0 < self, self < 3.0), grad * grad_output / 3.0, at::zeros({}, self.options()))
  result: "hardswish_backward(grad_output_t, self_p)
         + at::where(at::logical_and(-3.0 < self_p, self_p < 3.0), self_t * grad_output_p / 3.0, at::zeros({}, self_p.options()))"

- name: hypot(Tensor self, Tensor other) -> Tensor
  self: grad * self / result
  other: grad * other / result
  result: self_t * self_p / result + other_t * other_p / result

- name: i0(Tensor self) -> Tensor
  self: grad * at::special_i1(self)
  result: auto_element_wise

- name: special_i0e(Tensor self) -> Tensor
  self: grad * (at::special_i1e(self) - self.sgn() * result)
  result: auto_element_wise

- name: special_i1(Tensor self) -> Tensor
  self: i1_backward(grad, self, result)
  result: auto_element_wise

- name: special_i1e(Tensor self) -> Tensor
  self: i1e_backward(grad, self, result)
  result: auto_element_wise

- name: igamma(Tensor self, Tensor other) -> Tensor
  self: 'not_implemented("igamma: input")'
  other: grad * exp((self - 1) * log(other) - other - lgamma(self))

- name: igammac(Tensor self, Tensor other) -> Tensor
  self: 'not_implemented("igammac: input")'
  other: -grad * exp((self - 1) * log(other) - other - lgamma(self))

- name: index.Tensor(Tensor self, Tensor?[] indices) -> Tensor
  self: index_backward(grad.new_zeros(self.sizes(), self.options()), indices, grad)
  result: auto_linear

- name: index_add(Tensor self, int dim, Tensor index, Tensor source, *, Scalar alpha=1) -> Tensor
  self: grad
  # The case source.dim() == 0  is necessary to support scalar tensors of the form
  # source.dim() == 0 and index.dim() == 1 and index.size() == (1,),
  # This is because source is not broadcastable to index, as source.dim() < index.dim()
  source: "maybe_multiply(source.dim() > 0 ? grad.index_select(dim, index).expand_as(source) : grad.index_select(dim, index.squeeze(0)), alpha)"
  index: non_differentiable
  result: at::index_add(self_t, dim, index, maybe_multiply(source_t, alpha))

- name: index_reduce(Tensor self, int dim, Tensor index, Tensor source, str reduce, *, bool include_self=True) -> Tensor
  self, source: index_reduce_backward(grad, self, dim, index, source, reduce, include_self, result)
  index: non_differentiable

- name: index_copy(Tensor self, int dim, Tensor index, Tensor source) -> Tensor
  self: grad.index_fill(dim, index, 0)
  # The case source.dim() == 0 is necessary to support scalar tensors of the form
  # source.dim() == 0 and index.dim() == 1 and index.size() == (1,),
  # This is because source is not broadcastable to index, as source.dim() < index.dim()
  source: "source.dim() > 0 ? grad.index_select(dim, index).expand_as(source) : grad.index_select(dim, index.squeeze(0))"
  index: non_differentiable
  result: self_t.index_copy(dim, index, source_t)

- name: index_fill.int_Scalar(Tensor self, int dim, Tensor index, Scalar value) -> Tensor
  self: grad.index_fill(dim, index, 0)
  index: non_differentiable
  result: self_t.index_fill(dim, index, 0)

- name: index_fill.int_Tensor(Tensor self, int dim, Tensor index, Tensor value) -> Tensor
  self: grad.index_fill(dim, index, 0)
  value: grad.index_select(dim, std::get<0>(at::_unique(index, /*sorted=*/false))).sum()
  index: non_differentiable
  result: self_t.index_fill(dim, index, value_t)

- name: index_put(Tensor self, Tensor?[] indices, Tensor values, bool accumulate=False) -> Tensor
  self: "accumulate ? grad : grad.index_put(indices, zeros_like(values), false)"
  values: grad.index(indices)
  result: self_t.index_put(indices, values_t, accumulate)

- name: _index_put_impl_(Tensor(a!) self, Tensor?[] indices, Tensor values, bool accumulate=False, bool unsafe=False) -> Tensor(a!)
  self: "accumulate ? grad : grad.index_put(indices, zeros_like(values), false)"
  values: grad.index(indices)
  result: at::_index_put_impl_(self_t, indices, values_t, accumulate, unsafe)

- name: index_select(Tensor self, int dim, Tensor index) -> Tensor
  self: index_select_backward(grad, self.sizes(), dim, index)
  index: non_differentiable
  result: auto_linear

- name: inverse(Tensor self) -> Tensor
  self: -at::matmul(result.mH(), at::matmul(grad, result.mH()))
  result: -at::matmul(at::matmul(result, self_t), result)

- name: linalg_inv_ex(Tensor self, *, bool check_errors=False) -> (Tensor inverse, Tensor info)
  self: -at::matmul(inverse.mH(), at::matmul(grad, inverse.mH()))
  inverse: -at::matmul(at::matmul(inverse, self_t), inverse)

- name: linalg_pinv.atol_rtol_tensor(Tensor self, *, Tensor? atol=None, Tensor? rtol=None, bool hermitian=False) -> Tensor
  self: pinv_backward(grad, result, self)
  result: pinv_jvp(self_p, result, self_t)

- name: isnan(Tensor self) -> Tensor
  self: non_differentiable

- name: kthvalue(Tensor self, int k, int dim=-1, bool keepdim=False) -> (Tensor values, Tensor indices)
  self: value_selecting_reduction_backward(grad, dim, indices, self.sizes(), keepdim)
  values: gather_with_keepdimed_indices(self_t, dim, indices, keepdim)

- name: le_.Scalar(Tensor(a!) self, Scalar other) -> Tensor(a!)
  self: zeros_like(self)
  result: self_t.zero_()

- name: le_.Tensor(Tensor(a!) self, Tensor other) -> Tensor(a!)
  self: zeros_like(self)
  other: zeros_like(other)
  result: self_t.zero_()

- name: lerp.Scalar(Tensor self, Tensor end, Scalar weight) -> Tensor
  self: "weight.isComplex() ? grad * (1 - weight.conj().toComplexDouble()) : grad * (1 - weight.toDouble())"
  end: grad * weight.conj()
  result: at::lerp(self_t, end_t, weight)

- name: lerp.Tensor(Tensor self, Tensor end, Tensor weight) -> Tensor
  self: grad * (1 - weight).conj()
  end: grad * weight.conj()
  weight: grad * (end - self).conj()
  result: at::lerp(self_t, end_t, weight_p) + weight_t * (end_p - self_p)

- name: lgamma(Tensor self) -> Tensor
  self: grad * digamma(self)
  result: auto_element_wise

- name: digamma(Tensor self) -> Tensor
  self: grad * polygamma(1, self)
  result: auto_element_wise

- name: polygamma(int n, Tensor self) -> Tensor
  self: grad * polygamma(n + 1, self)
  result: auto_element_wise

- name: polygamma_(Tensor(a!) self, int n) -> Tensor(a!)
  self: grad * polygamma(n + 1, self)
  result: self_t.mul_(polygamma(n + 1, original_self_p))

- name: log(Tensor self) -> Tensor
  self: grad.div(self.conj())
  result: auto_element_wise

- name: log10(Tensor self) -> Tensor
  self: grad / (self.conj() * 2.3025850929940456)
  result: auto_element_wise

- name: log1p(Tensor self) -> Tensor
  self: log1p_backward(grad, self)
  result: auto_element_wise

- name: log2(Tensor self) -> Tensor
  self: grad / (self.conj() * 0.6931471805599453)
  result: auto_element_wise

- name: logaddexp(Tensor self, Tensor other) -> Tensor
  self: grad / (1 + exp(other - self))
  other: grad / (1 + exp(self - other))
  result: self_t / (1 + exp(other_p - self_p)) + other_t / (1 + exp(self_p - other_p))

- name: logaddexp2(Tensor self, Tensor other) -> Tensor
  self: grad / (1 + pow(2, other - self))
  other: grad / (1 + pow(2, self - other))
  result: self_t / (1 + pow(2, other_p - self_p)) + other_t / (1 + pow(2, self_p - other_p))

- name: xlogy.Tensor(Tensor self, Tensor other) -> Tensor
  self: grad * at::xlogy((self != 0), other)
  other: grad * at::where(other.isnan() | (self != 0), self / other, zeros_like(other))
  result: self_t * at::xlogy((self_p != 0), other_p) + other_t * self_p / other_p

- name: xlogy.Scalar_Self(Scalar self, Tensor other) -> Tensor
  other: grad * at::where(other.isnan() | (!self.equal(0)), self / other, zeros_like(other))
  result: auto_element_wise

- name: xlogy.Scalar_Other(Tensor self, Scalar other) -> Tensor
  self: grad * at::xlogy((self != 0), other)
  result: auto_element_wise

- name: special_xlog1py(Tensor self, Tensor other) -> Tensor
  self: grad * other.log1p()
  other: grad * self / (other + 1)
  result: self_t * other_p.log1p() + other_t * self_p / (other_p + 1)

- name: special_xlog1py.self_scalar(Scalar self, Tensor other) -> Tensor
  other: grad * self / (other + 1)
  result: auto_element_wise

- name: special_xlog1py.other_scalar(Tensor self, Scalar other) -> Tensor
  self: grad * log1p(other.toDouble())
  result: auto_element_wise

- name: special_zeta(Tensor self, Tensor other) -> Tensor
  self: not_implemented("zeta")
  other:  grad * -self * special_zeta(self + 1., other)

- name: special_zeta.self_scalar(Scalar self, Tensor other) -> Tensor
  other:  grad * -self * special_zeta(self.toDouble() + 1., other)

- name: special_zeta.other_scalar(Tensor self, Scalar other) -> Tensor
  self: not_implemented("zeta")

- name: logdet(Tensor self) -> Tensor
  self: logdet_backward(grad, self, result)

- name: log_normal_(Tensor(a!) self, float mean=1, float std=2, *, Generator? generator=None) -> Tensor(a!)
  self: zeros_like(grad)
  result: self_t.zero_()

- name: logsumexp(Tensor self, int[1] dim, bool keepdim=False) -> Tensor
  self: logsumexp_backward(grad, self, result, dim, keepdim)
  result: logsumexp_jvp(self_p, self_t, dim, keepdim)

- name: lstsq(Tensor self, Tensor A) -> (Tensor solution, Tensor QR)
  self: not_implemented("lstsq")
  A: not_implemented("lstsq")

- name: linalg_lstsq(Tensor self, Tensor b, float? rcond=None, *, str? driver=None) -> (Tensor solution, Tensor residuals, Tensor rank, Tensor singular_values)
  self, b: linalg_lstsq_backward(grad, self, b, rcond, driver, grad_input_mask)
  solution: linalg_lstsq_jvp(self_p, b_p, self_t, b_t)
  output_differentiability: [True, False, False, False]

- name: lt_.Scalar(Tensor(a!) self, Scalar other) -> Tensor(a!)
  self: zeros_like(self)
  result: self_t.zero_()

- name: lt_.Tensor(Tensor(a!) self, Tensor other) -> Tensor(a!)
  self: zeros_like(self)
  other: zeros_like(other)
  result: self_t.zero_()

- name: linalg_lu_factor_ex(Tensor A, *, bool pivot=True, bool check_errors=False) -> (Tensor LU, Tensor pivots, Tensor info)
  A: lu_factor_ex_backward(grad, LU, pivots, pivot)
  LU: lu_factor_ex_jvp(A_t, LU, pivots, pivot)
  output_differentiability: [True, False, False]

- name: linalg_lu(Tensor A, *, bool pivot=True) -> (Tensor P, Tensor L, Tensor U)
  A: linalg_lu_backward(grad_L, grad_U, P, L, U, pivot)
  L: std::get<0>(linalg_lu_jvp(A_t, P, L, U, pivot))
  U: std::get<1>(linalg_lu_jvp(A_t, P, L, U, pivot))
  output_differentiability: [False, True, True]

- name: linalg_lu_solve(Tensor LU, Tensor pivots, Tensor B, *, bool left=True, bool adjoint=False) -> Tensor
  LU: linalg_lu_solve_LU(grad, LU, pivots, result, left, adjoint)
  B: "at::linalg_lu_solve(LU, pivots, grad, left, !adjoint)"
  result: linalg_lu_solve_jvp(result, LU_p, pivots, LU_t, B_t, left, adjoint)

- name: lu_unpack(Tensor LU_data, Tensor LU_pivots, bool unpack_data=True, bool unpack_pivots=True) -> (Tensor P, Tensor L, Tensor U)
  LU_data: lu_unpack_backward(grad_L, grad_U, LU_data.size(-2), LU_data.size(-1))
  LU_pivots: non_differentiable
  L: "LU_data_t.size(-2) >= LU_data_t.size(-1) ? LU_data_t.tril(-1) : LU_data_t.narrow(-1, 0, LU_data_t.size(-2)).tril(-1)"
  U: "LU_data_t.size(-1) >= LU_data_t.size(-2) ? LU_data_t.triu() : LU_data_t.narrow(-2, 0, LU_data_t.size(-1)).triu()"
  output_differentiability: [False, True, True]

- name: masked_fill.Scalar(Tensor self, Tensor mask, Scalar value) -> Tensor
  self: grad.masked_fill(mask, 0)
  mask: non_differentiable
  result: self_t.masked_fill(mask, 0)

- name: masked_fill.Tensor(Tensor self, Tensor mask, Tensor value) -> Tensor
  self: grad.masked_fill(mask, 0)
  value: at::where(mask, grad, zeros_like(grad)).sum()
  mask: non_differentiable
  result: self_t.masked_fill(mask, value_t)

- name: masked_scatter(Tensor self, Tensor mask, Tensor source) -> Tensor
  self: grad.masked_fill(mask, 0)
  source: masked_scatter_backward(grad, mask, source.sizes())
  mask: non_differentiable
  result: self_t.masked_scatter(mask, source_t)

- name: masked_select(Tensor self, Tensor mask) -> Tensor
  self: masked_select_backward(grad, self, mask)
  mask: non_differentiable
  result: auto_linear

- name: linalg_matrix_exp(Tensor self) -> Tensor
  self: linalg_matrix_exp_differential(self, grad, /*adjoint*/ true)
  result: linalg_matrix_exp_differential(self_p, self_t, /*adjoint*/ false)

- name: max.dim(Tensor self, int dim, bool keepdim=False) -> (Tensor values, Tensor indices)
  self: value_selecting_reduction_backward(grad, dim, indices, self.sizes(), keepdim)
  values: gather_with_keepdimed_indices(self_t, dim, indices, keepdim)

- name: max(Tensor self) -> Tensor
  self: evenly_distribute_backward(grad, self, result)
  result: evenly_read_jvp(self_t, self_p, result)

- name: maximum(Tensor self, Tensor other) -> Tensor
  self: at::where(self == other, grad / 2, grad).masked_fill_(self < other, 0)
  other: at::where(self == other, grad / 2, grad).masked_fill_(self > other, 0)
  result: other_t + at::where(self_p == other_p, at::scalar_tensor(0.5, result.options()), (self_p > other_p).to(result.scalar_type())) * (self_t - other_t)

- name: fmax(Tensor self, Tensor other) -> Tensor
  self: grad.masked_fill((self >= other).logical_or_(other.isnan()).logical_not_(), 0)
  other: grad.masked_fill((self >= other).logical_or_(other.isnan()), 0)
  result: other_t + (self_p > other_p).logical_or_(other_p.isnan()) * (self_t - other_t)

- name: mean(Tensor self, *, ScalarType? dtype=None) -> Tensor
  self: grad.expand(self.sizes()).to(self.scalar_type()) / self.numel()
  result: auto_linear

- name: mean.dim(Tensor self, int[1] dim, bool keepdim=False, *, ScalarType? dtype=None) -> Tensor
  self: sum_backward(grad, self.sizes(), dim, keepdim).to(self.scalar_type()) / _safe_size(self.sizes(), dim)
  result: auto_linear

- name: median(Tensor self) -> Tensor
  self: evenly_distribute_backward(grad, self, result)
  result: evenly_read_jvp(self_t, self_p, result)

- name: nanmedian(Tensor self) -> Tensor
  self: evenly_distribute_backward(grad, self, result)
  result: evenly_read_jvp(self_t, self_p, result)

# This is in theory incorrect in the following case:
#   sorted list: [..., a, b, b, ..., b, b, c, ...] with median = b and the value
#                            |                     at middle position of the
#                            |                     list between two `b`s. E.g.,
#                            |
#                            ^the middle position
# The gradient exists and is essentially 0 in this case.
#
# In case where the middle position is at the boundary of `b` range, e.g.,
#   sorted list: [..., a, b, b, ..., b, b, c, ...]
#                                       |
#                                       ^the middle position
# The backward implementation is correct in the sense that it returns the
# subgradient on one side.
- name: median.dim(Tensor self, int dim, bool keepdim=False) -> (Tensor values, Tensor indices)
  self: value_selecting_reduction_backward(grad, dim, indices, self.sizes(), keepdim)
  values: gather_with_keepdimed_indices(self_t, dim, indices, keepdim)

- name: nanmedian.dim(Tensor self, int dim, bool keepdim=False) -> (Tensor values, Tensor indices)
  self: value_selecting_reduction_backward(grad, dim, indices, self.sizes(), keepdim)
  values: gather_with_keepdimed_indices(self_t, dim, indices, keepdim)

- name: min.dim(Tensor self, int dim, bool keepdim=False) -> (Tensor values, Tensor indices)
  self: value_selecting_reduction_backward(grad, dim, indices, self.sizes(), keepdim)
  values: gather_with_keepdimed_indices(self_t, dim, indices, keepdim)

- name: min(Tensor self) -> Tensor
  self: evenly_distribute_backward(grad, self, result)
  result: evenly_read_jvp(self_t, self_p, result)

- name: minimum(Tensor self, Tensor other) -> Tensor
  self: at::where(self == other, grad / 2, grad).masked_fill_(self > other, 0)
  other: at::where(self == other, grad / 2, grad).masked_fill_(self < other, 0)
  result: other_t + at::where(self_p == other_p, at::scalar_tensor(0.5, result.options()), (self_p < other_p).to(result.scalar_type())) * (self_t - other_t)

- name: fmin(Tensor self, Tensor other) -> Tensor
  self: grad.masked_fill((self <= other).logical_or_(other.isnan()).logical_not_(), 0)
  other: grad.masked_fill((self <= other).logical_or_(other.isnan()), 0)
  result: other_t + (self_p <= other_p).logical_or_(other_p.isnan()) * (self_t - other_t)

- name: amax(Tensor self, int[1] dim=[], bool keepdim=False) -> Tensor
  self: scale_grad_by_count(restore_reduced_dims(grad, dim, keepdim), restore_reduced_dims(result, dim, keepdim) == self, dim)

- name: amin(Tensor self, int[1] dim=[], bool keepdim=False) -> Tensor
  self: scale_grad_by_count(restore_reduced_dims(grad, dim, keepdim), restore_reduced_dims(result, dim, keepdim) == self, dim)

- name: mm(Tensor self, Tensor mat2) -> Tensor
  self: mm_mat1_backward(grad, mat2, self.sizes(), self.strides(), self.layout(), 1)
  mat2: mm_mat2_backward(grad, self, mat2.sizes(), mat2.strides(), mat2.layout(), 1)
  result: at::mm(self_t, mat2_p) + at::mm(self_p, mat2_t)

- name: mode(Tensor self, int dim=-1, bool keepdim=False) -> (Tensor values, Tensor indices)
  self: value_selecting_reduction_backward(grad, dim, indices, self.sizes(), keepdim)
  values: gather_with_keepdimed_indices(self_t, dim, indices, keepdim)

- name: mul.Tensor(Tensor self, Tensor other) -> Tensor
  self: mul_tensor_backward(grad, other, self.scalar_type())
  other: mul_tensor_backward(grad, self, other.scalar_type())
  result: other_t * self_p + self_t * other_p

- name: mul.Scalar(Tensor self, Scalar other) -> Tensor
  self: mul_tensor_backward(grad, at::scalar_to_tensor(other), self.scalar_type())
  result: self_t * other

- name: mv(Tensor self, Tensor vec) -> Tensor
  self: grad.ger(vec.conj())
  vec: self.conj().t().mv(grad)
  result: mv(self_t, vec_p) + mv(self_p, vec_t)

- name: mvlgamma(Tensor self, int p) -> Tensor
  self: mvlgamma_backward(grad, self, p)
  result: auto_element_wise

- name: nan_to_num(Tensor self, float? nan=None, float? posinf=None, float? neginf=None) -> Tensor
  self: grad * at::isfinite(self)
  result: auto_element_wise

- name: native_batch_norm(Tensor input, Tensor? weight, Tensor? bias, Tensor? running_mean, Tensor? running_var, bool training, float momentum, float eps) -> (Tensor, Tensor, Tensor)
  input, weight, bias: "grad.defined() ? native_batch_norm_backward(grad, input, weight, running_mean, running_var, result1, result2, training, eps, grad_input_mask) : std::tuple<Tensor, Tensor, Tensor>()"
  result0: batch_norm_jvp(input_p, input_t, weight_p, weight_t, bias_p, bias_t, running_mean, running_var, result1, result2, training, eps)

- name: native_batch_norm_backward(Tensor grad_out, Tensor input, Tensor? weight, Tensor? running_mean, Tensor? running_var, Tensor? save_mean, Tensor? save_invstd, bool train, float eps, bool[3] output_mask) -> (Tensor, Tensor, Tensor)
  input, weight, grad_out: batchnorm_double_backward(input, weight, grads[0], grads[1], grads[2], grad_out, running_mean, running_var, train, eps, save_mean, save_invstd, grad_input_mask)
  save_mean: not_implemented("native_batch_norm_backward save_mean")
  save_invstd: not_implemented("native_batch_norm_backward save_invstd")

- name: native_layer_norm(Tensor input, int[] normalized_shape, Tensor? weight, Tensor? bias, float eps) -> (Tensor, Tensor, Tensor)
  input, weight, bias: "grad.defined() ? native_layer_norm_backward(grad, input, normalized_shape, result1, result2, weight, bias, grad_input_mask) : std::tuple<Tensor, Tensor, Tensor>()"
  result0: layer_norm_jvp(input_p, input_t, weight_p, weight_t, bias_p, bias_t, result1, result2, normalized_shape)

- name: native_layer_norm_backward(Tensor grad_out, Tensor input, int[] normalized_shape, Tensor mean, Tensor rstd, Tensor? weight, Tensor? bias, bool[3] output_mask) -> (Tensor, Tensor, Tensor)
  input, weight, grad_out: layer_norm_double_backward(input, weight, grads[0], grads[1], grads[2], grad_out, mean, rstd, normalized_shape, grad_input_mask)
  bias: Tensor()
  mean: not_implemented("native_layer_norm_backward mean")
  rstd: not_implemented("native_layer_norm_backward rstd")

- name: native_group_norm(Tensor input, Tensor? weight, Tensor? bias, int N, int C, int HxW, int group, float eps) -> (Tensor, Tensor, Tensor)
  input, weight, bias: "GradMode::is_enabled() || grads[1].defined() || grads[2].defined() ? infinitely_differentiable_native_group_norm_backward(grads[0], grads[1], grads[2], input, result1, result2, weight, N, C, HxW, group, eps, grad_input_mask) : (grads[0].defined() ? native_group_norm_backward(grads[0].is_contiguous() ? grads[0] : grads[0].contiguous(), input.is_contiguous() ? input : input.contiguous(), result1, result2, weight, N, C, HxW, group, grad_input_mask) : std::tuple<Tensor, Tensor, Tensor>())"
  result0: group_norm_jvp(input_p, input_t, weight_p, weight_t, bias_p, bias_t, result1, result2, group)
  result1: group_norm_mean_jvp(input_t, result1, group)
  result2: group_norm_invstd_jvp(input_p, input_t, result1, result2, group)

- name: ne_.Scalar(Tensor(a!) self, Scalar other) -> Tensor(a!)
  self: zeros_like(self)
  result: self_t.zero_()

- name: ne_.Tensor(Tensor(a!) self, Tensor other) -> Tensor(a!)
  self: zeros_like(self)
  other: zeros_like(other)
  result: self_t.zero_()

- name: neg(Tensor self) -> Tensor
  self: grad.neg()
  result: auto_element_wise

- name: nextafter(Tensor self, Tensor other) -> Tensor
  self: not_implemented("nextafter")
  other: not_implemented("nextafter")

- name: norm.Scalar(Tensor self, Scalar p=2) -> Tensor
  self: norm_backward(grad, self, p, result)
  result: norm_jvp(self_p, self_t, p, result)

- name: norm.ScalarOpt_dim(Tensor self, Scalar? p, int[1] dim, bool keepdim=False) -> Tensor
  self: norm_backward(grad, self, p, result, dim, keepdim)
  result: norm_jvp(self_p, self_t, p, result, dim, keepdim)

- name: norm.ScalarOpt_dtype(Tensor self, Scalar? p, *, ScalarType dtype) -> Tensor
  self: norm_backward(grad, self.to(grad.scalar_type()), p, result)
  result: norm_jvp(self_p, self_t, p, result)

- name: norm.ScalarOpt_dim_dtype(Tensor self, Scalar? p, int[1] dim, bool keepdim, *, ScalarType dtype) -> Tensor
  self: norm_backward(grad, self.to(grad.scalar_type()), p, result, dim, keepdim)
  result: norm_jvp(self_p, self_t, p, result, dim, keepdim)

- name: linalg_vector_norm(Tensor self, Scalar ord=2, int[1]? dim=None, bool keepdim=False, *, ScalarType? dtype=None) -> Tensor
  self: linalg_vector_norm_backward(grad, self, ord, result, dim, keepdim)
  result: linalg_vector_norm_jvp(self_p, self_t, ord, result, dim, keepdim)

- name: _pdist_forward(Tensor self, float p=2) -> Tensor
  self: _pdist_backward(grad, self, p, result)

- name: _pdist_backward(Tensor grad, Tensor self, float p, Tensor pdist) -> Tensor
  grad: not_implemented("_pdist_backward")
  self: not_implemented("_pdist_backward")
  pdist: not_implemented("_pdist_backward")

- name: _euclidean_dist(Tensor x1, Tensor x2) -> Tensor
  x1, x2: _euclidean_dist_backward(grad, x1, x2, result)

- name: _cdist_forward(Tensor x1, Tensor x2, float p, int? compute_mode) -> Tensor
  x1: _cdist_backward(grad.contiguous(), x1, x2, p, result)
  x2: _cdist_backward(grad.mT().contiguous(), x2, x1, p, result.mT().contiguous())

- name: _cdist_backward(Tensor grad, Tensor x1, Tensor x2, float p, Tensor cdist) -> Tensor
  grad: not_implemented("_cdist_backward")
  x1: not_implemented("_cdist_backward")
  x2: not_implemented("_cdist_backward")
  cdist: not_implemented("_cdist_backward")

- name: normal_(Tensor(a!) self, float mean=0, float std=1, *, Generator? generator=None) -> Tensor(a!)
  self: zeros_like(grad)
  result: self_t.zero_()

- name: normal.Tensor_float(Tensor mean, float std=1, *, Generator? generator=None) -> Tensor
  mean: at::zeros(mean.sizes(), grad.options())
  result: auto_element_wise

- name: normal.float_Tensor(float mean, Tensor std, *, Generator? generator=None) -> Tensor
  std: at::zeros(std.sizes(), grad.options())
  result: auto_element_wise

- name: normal.Tensor_Tensor(Tensor mean, Tensor std, *, Generator? generator=None) -> Tensor
  mean: at::zeros(mean.sizes(), grad.options())
  std: at::zeros(std.sizes(), grad.options())
  result: zeros_like(mean_t)

- name: linalg_householder_product(Tensor input, Tensor tau) -> Tensor
  input, tau: householder_product_backward(grad, result, input, tau)
  result: householder_product_jvp(input_t, tau_t, result, input_p, tau_p)

- name: ormqr(Tensor self, Tensor input2, Tensor input3, bool left=True, bool transpose=False) -> Tensor
  self: not_implemented("ormqr")
  input2: not_implemented("ormqr")
  input3: not_implemented("ormqr")

- name: permute(Tensor(a) self, int[] dims) -> Tensor(a)
  self: permute_backwards(grad, dims)
  result: auto_linear

- name: poisson(Tensor self, Generator? generator=None) -> Tensor
  self: zeros_like(self)
  result: auto_element_wise

- name: pow.Tensor_Scalar(Tensor self, Scalar exponent) -> Tensor
  self: pow_backward(grad, self, exponent)
  result: auto_element_wise

- name: pow.Tensor_Tensor(Tensor self, Tensor exponent) -> Tensor
  self: pow_backward_self(grad, self, exponent)
  exponent: pow_backward_exponent(grad, self, exponent, result)
  result: (pow_backward_self(self_t.conj(), self_p, exponent_p) + pow_backward_exponent(exponent_t.conj(), self_p, exponent_p, result)).conj()

- name: pow.Scalar(Scalar self, Tensor exponent) -> Tensor
  exponent: pow_backward_exponent(grad, self, exponent, result)
  result: auto_element_wise

- name: prod(Tensor self, *, ScalarType? dtype=None) -> Tensor
  self: prod_backward(grad, self.to(grad.scalar_type()), result)
  result: (prod_backward(at::ones({}, result.options()).expand_as(result), self_p.to(result.scalar_type()), result) * self_t.conj()).sum().conj()

- name: prod.dim_int(Tensor self, int dim, bool keepdim=False, *, ScalarType? dtype=None) -> Tensor
  self: prod_backward(grad, self.to(grad.scalar_type()), result, dim, keepdim)
  result: (prod_backward(at::ones({}, result.options()).expand_as(result), self_p.to(result.scalar_type()), result, dim, keepdim) * self_t.conj()).sum(dim, keepdim).conj()

- name: put_(Tensor(a!) self, Tensor index, Tensor source, bool accumulate=False) -> Tensor(a!)
  self: "accumulate ? grad : grad.put(index, zeros_like(source), false)"
  index: non_differentiable
  source: grad.take(index).reshape_as(source)
  result: auto_linear  # It is affine, but sure

- name: linalg_qr(Tensor A, str mode='reduced') -> (Tensor Q, Tensor R)
  A: linalg_qr_backward(grad_Q, grad_R, Q, R, mode)
  Q, R: linalg_qr_jvp(A_t, Q, R, mode)

- name: rad2deg(Tensor self) -> Tensor
  self: rad2deg_backward(grad)
  result: auto_element_wise

- name: random_.from(Tensor(a!) self, int from, int? to, *, Generator? generator=None) -> Tensor(a!)
  self: zeros_like(grad)
  result: self_t.zero_()

- name: random_.to(Tensor(a!) self, int to, *, Generator? generator=None) -> Tensor(a!)
  self: zeros_like(grad)
  result: self_t.zero_()

- name: random_(Tensor(a!) self, *, Generator? generator=None) -> Tensor(a!)
  self: zeros_like(grad)
  result: self_t.zero_()

- name: reciprocal(Tensor self) -> Tensor
  self: -grad * (result * result).conj()
  result: auto_element_wise

- name: remainder.Scalar(Tensor self, Scalar other) -> Tensor
  self: grad
  result: auto_element_wise

- name: remainder.Tensor(Tensor self, Tensor other) -> Tensor
  self: grad
  other: -grad * self.div(other, /*rounding_mode=*/"floor")
  result: self_t - other_t * self_p.div(other_p, /*rounding_mode=*/"floor")

- name: renorm(Tensor self, Scalar p, int dim, Scalar maxnorm) -> Tensor
  self: renorm_backward(grad, self, p, dim, maxnorm)

- name: repeat(Tensor self, int[] repeats) -> Tensor
  self: repeat_backward(grad, repeats, self.sizes())
  result: auto_linear

- name: special_entr(Tensor self) -> Tensor
  self: grad * (-(1 + self.log()))
  result: auto_element_wise

- name: special_ndtri(Tensor self) -> Tensor
  self: grad * std::sqrt(2 * M_PI) * (result.square() / 2).exp()
  result: auto_element_wise

- name: special_log_ndtr(Tensor self) -> Tensor
  self: grad / std::sqrt(2 * M_PI) * (result + self.pow(2) / 2).neg().exp()
  result: auto_element_wise

# [Note: Sometimes view derivatives]
# The following situation applies to other operations as well.
# TODO: This note is only referenced once by to_dense. Make this
# more generic if it's been referenced more than once.
#
# DO NOT define a backward for reshape!
# reshape is special in that it sometimes returns a view, and sometimes not.
# Defining a backward will make codegen spit out the forward call as
#     as_variable(baseType->reshape(self)),
# making it impossible (hard) to detect when it is actually a view.
# - name: reshape(Tensor self, IntArrayRef shape)

- name: _reshape_alias(Tensor(a) self, int[] size, int[] stride) -> Tensor(a)
  self: grad.reshape(self.sizes())
  result: auto_linear

- name: round(Tensor self) -> Tensor
  self: zeros_like(grad)
  result: auto_element_wise

- name: round.decimals(Tensor self, *, int decimals) -> Tensor
  self: zeros_like(grad)
  result: auto_element_wise

- name: rsqrt(Tensor self) -> Tensor
  self: -0.5 * grad * result.pow(3).conj()
  result: auto_element_wise

- name: scatter.src(Tensor self, int dim, Tensor index, Tensor src) -> Tensor
  self: grad.scatter(dim, index, 0)
  index: non_differentiable
  src: grad.gather(dim, index)
  result: self_t.scatter(dim, index, src_t)

- name: scatter.value(Tensor self, int dim, Tensor index, Scalar value) -> Tensor
  self: grad.scatter(dim, index, 0)
  index: non_differentiable
  result: self_t.scatter(dim, index, 0)

- name: scatter_add(Tensor self, int dim, Tensor index, Tensor src) -> Tensor
  self: grad
  index: non_differentiable
  src: grad.gather(dim, index)
  result: scatter_add(self_t, dim, index, src_t)

- name: select.int(Tensor(a) self, int dim, int index) -> Tensor(a)
  self: select_backward(grad, self.sizes(), dim, index)
  result: auto_linear

- name: select_backward(Tensor grad_output, int[] input_sizes, int dim, int index) -> Tensor
  grad_output: grad.select(dim, index)
  result: auto_linear

- name: sigmoid(Tensor self) -> Tensor
  self: sigmoid_backward(grad, result)
  result: auto_element_wise

- name: logit(Tensor self, float? eps=None) -> Tensor
  self: "GradMode::is_enabled() ? infinitely_differentiable_logit_backward(grad, self, eps) : logit_backward(grad, self, eps)"
  result: auto_element_wise

- name: sign(Tensor self) -> Tensor
  self: zeros_like(grad)
  result: auto_element_wise

- name: sgn(Tensor self) -> Tensor
  self: sgn_backward(result, grad, self)
  result: auto_element_wise

- name: sin(Tensor self) -> Tensor
  self: grad * self.cos().conj()
  result: auto_element_wise

- name: sinc(Tensor self) -> Tensor
  self: sinc_backward(grad, self)
  result: auto_element_wise

- name: sinh(Tensor self) -> Tensor
  self: grad * self.cosh().conj()
  result: auto_element_wise

- name: slice.Tensor(Tensor(a) self, int dim=0, int? start=None, int? end=None, int step=1) -> Tensor(a)
  self: slice_backward_wrapper(grad, self.sizes(), dim, start, end, step)
  result: auto_linear

- name: slice_backward(Tensor grad_output, int[] input_sizes, int dim, int start, int end, int step) -> Tensor
  grad_output: grad.slice(dim, start, end, step)
  result: auto_linear

- name: slice_scatter(Tensor self, Tensor src, int dim=0, int? start=None, int? end=None, int step=1) -> Tensor
  self: slice_scatter(grad, zeros_like(src), dim, start, end, step)
  src: grad.slice(dim, start, end, step)
  result: auto_linear

- name: select_scatter(Tensor self, Tensor src, int dim, int index) -> Tensor
  self: select_scatter(grad, zeros_like(src), dim, index)
  src: grad.select(dim, index)
  result: auto_linear

- name: diagonal_scatter(Tensor self, Tensor src, int offset=0, int dim1=0, int dim2=1) -> Tensor
  self: diagonal_scatter(grad, zeros_like(src), offset, dim1, dim2)
  src: grad.diagonal(offset, dim1, dim2)
  result: auto_linear

- name: as_strided_scatter(Tensor self, Tensor src, int[] size, int[] stride, int? storage_offset=None) -> Tensor
  self: as_strided_scatter_backward(grad, TensorGeometry(self), TensorGeometry(src), size, stride, storage_offset)
  # See Note [as_strided_scatter backward support]
  src: grad.contiguous().as_strided(size, stride, storage_offset)
  result: auto_linear

- name: slogdet(Tensor self) -> (Tensor sign, Tensor logabsdet)
  self: slogdet_backward(grad, self, sign, logabsdet)
  output_differentiability: [false, true]

- name: linalg_slogdet(Tensor self) -> (Tensor sign, Tensor logabsdet)
  self: slogdet_backward(grad, self, sign, logabsdet)
  output_differentiability: [false, true]

- name: _linalg_solve(Tensor A, Tensor B, *, bool left=True) -> (Tensor result, Tensor LU, Tensor pivots)
  A, B: linalg_solve_backward(grad, result, A, LU, pivots, left, grad_input_mask[1])
  result: "linalg_solve_jvp(A_t, B_t, result, LU, pivots, left, A_p.is_contiguous() && !A_p.is_complex())"
  output_differentiability: [True, False, False]  # LU is an auxiliary tensor not exposed to the user

- name: sort(Tensor self, int dim=-1, bool descending=False) -> (Tensor values, Tensor indices)
  self: value_selecting_reduction_backward(grad, dim, indices, self.sizes(), true)
  output_differentiability: [True, False]
  values: gather_with_keepdimed_indices(self_t, dim, indices, true)

- name: sort.stable(Tensor self, *, bool? stable, int dim=-1, bool descending=False) -> (Tensor values, Tensor indices)
  self: value_selecting_reduction_backward(grad, dim, indices, self.sizes(), true)
  output_differentiability: [True, False]
  values: gather_with_keepdimed_indices(self_t, dim, indices, true)

- name: split.Tensor(Tensor(a -> *) self, int split_size, int dim=0) -> Tensor(a)[]
  self: split_backward(grads, split_size, dim, self.sizes(), self.options())
  result: auto_linear

- name: unsafe_split.Tensor(Tensor self, int split_size, int dim=0) -> Tensor[]
  self: split_backward(grads, split_size, dim, self.sizes(), self.options())
  result: auto_linear

- name: split_with_sizes(Tensor(a -> *) self, int[] split_sizes, int dim=0) -> Tensor(a)[]
  self: split_with_sizes_backward(grads, split_sizes, dim, self.sizes(), self.options())
  result: auto_linear

- name: unsafe_split_with_sizes(Tensor self, int[] split_sizes, int dim=0) -> Tensor[]
  self: split_with_sizes_backward(grads, split_sizes, dim, self.sizes(), self.options())
  result: auto_linear

- name: sqrt(Tensor self) -> Tensor
  self: grad / (2 * result.conj())
  result: auto_element_wise

- name: squeeze(Tensor(a) self) -> Tensor(a)
  self: unsqueeze_to(grad, self.sizes())
  result: auto_linear

- name: squeeze.dim(Tensor(a) self, int dim) -> Tensor(a)
  self: unsqueeze_to(grad, dim, self.sizes())
  result: auto_linear

- name: squeeze_(Tensor(a!) self) -> Tensor(a!)
  self: unsqueeze_to(grad, self.sizes())
  result: auto_linear

- name: squeeze_.dim(Tensor(a!) self, int dim) -> Tensor(a!)
  self: unsqueeze_to(grad, dim, self.sizes())
  result: auto_linear

- name: std.correction(Tensor self, int[1]? dim, *, int? correction, bool keepdim=False) -> Tensor
  self: std_backward(result, grad, self, dim, correction, keepdim)
  result: handle_r_to_c(result.scalar_type(), var_jvp(self_t, self_p, result, dim, correction, keepdim) / (2 * result))

- name: std_mean.correction(Tensor self, int[1]? dim, *, int? correction, bool keepdim=False) -> (Tensor, Tensor)
  self: var_std_mean_backward(grads, self, result0, result1, dim, correction, keepdim, true)

- name: sub.Tensor(Tensor self, Tensor other, *, Scalar alpha=1) -> Tensor
  self: handle_r_to_c(self.scalar_type(), grad)
  other: handle_r_to_c(other.scalar_type(), maybe_multiply(-grad, alpha.conj()))
  result: self_t - maybe_multiply(other_t, alpha)

- name: sub.Scalar(Tensor self, Scalar other, Scalar alpha=1) -> Tensor
  self: handle_r_to_c(self.scalar_type(), grad)
  result: auto_element_wise

- name: rsub.Tensor(Tensor self, Tensor other, *, Scalar alpha=1) -> Tensor
  self: handle_r_to_c(self.scalar_type(), maybe_multiply(-grad, alpha.conj()))
  other: handle_r_to_c(other.scalar_type(), grad)
  result: -maybe_multiply(self_t, alpha) + other_t

- name: rsub.Scalar(Tensor self, Scalar other, Scalar alpha=1) -> Tensor
  self: handle_r_to_c(self.scalar_type(), maybe_multiply(-grad, alpha.conj()))
  result: auto_element_wise

- name: sum(Tensor self, *, ScalarType? dtype=None) -> Tensor
  self: grad.expand(self.sizes())
  result: auto_linear

- name: sum.dim_IntList(Tensor self, int[1] dim, bool keepdim=False, *, ScalarType? dtype=None) -> Tensor
  self: sum_backward(grad, self.sizes(), dim, keepdim)
  result: auto_linear

- name: nansum(Tensor self, int[1] dim=[], bool keepdim=False, *, ScalarType? dtype=None) -> Tensor
  self: nansum_backward(grad.to(self.scalar_type()), self, dim, keepdim)

# We never call _linalg_svd with compute_uv=False in an autograd context, so we don't even consider it here
- name: _linalg_svd(Tensor A, bool full_matrices=False, bool compute_uv=True, *, str? driver=None) -> (Tensor U, Tensor S, Tensor Vh)
  A: "svd_backward(full_matrices && grad_U.defined() ? grad_U.narrow(-1, 0, S.size(-1)) : grad_U,
                   grad_S,
                   full_matrices && grad_Vh.defined() ? grad_Vh.narrow(-2, 0, S.size(-1)) : grad_Vh,
                   full_matrices ? U.narrow(-1, 0, S.size(-1)) : U,
                   S,
                   full_matrices ? Vh.narrow(-2, 0, S.size(-1)) : Vh)"
  U, S, Vh: linalg_svd_jvp(A_t, U, S, Vh, full_matrices)

- name: symeig(Tensor self, bool eigenvectors=False, bool upper=True) -> (Tensor eigenvalues, Tensor eigenvectors)
  self: linalg_eig_backward(grads[0], grads[1], eigenvalues, eigenvectors_return, /*is_hermitian=*/true, /*symeig_eigenvector=*/eigenvectors)

- name: linalg_eigh(Tensor self, str UPLO="L") -> (Tensor eigenvalues, Tensor eigenvectors)
  self: linalg_eig_backward(grads[0], grads[1], eigenvalues, eigenvectors, /*is_hermitian=*/true)
  eigenvalues, eigenvectors: linalg_eig_jvp(self_t, eigenvalues, eigenvectors, /*is_hermitian=*/true)

- name: linalg_eig(Tensor self) -> (Tensor eigenvalues, Tensor eigenvectors)
  self: handle_r_to_c(self.scalar_type(), linalg_eig_backward(grads[0], grads[1], eigenvalues, eigenvectors, /*is_hermitian=*/false))
  eigenvalues, eigenvectors: linalg_eig_jvp(self_t, eigenvalues, eigenvectors, /*is_hermitian=*/false)

- name: t(Tensor(a) self) -> Tensor(a)
  self: grad.t()
  result: auto_linear

- name: t_(Tensor(a!) self) -> Tensor(a!)
  self: grad.t()
  result: auto_linear

- name: one_hot(Tensor self, int num_classes=-1) -> Tensor
  self: non_differentiable

- name: flip(Tensor self, int[] dims) -> Tensor
  self: grad.flip(dims)
  result: auto_linear

- name: roll(Tensor self, int[1] shifts, int[1] dims=[]) -> Tensor
  self: grad.roll(fmap(reverse_list(shifts), [](int64_t i){return -i;}), reverse_list(dims))
  result: auto_linear

- name: rot90(Tensor self, int k=1, int[] dims=[0,1]) -> Tensor
  self: grad.rot90(-k, dims)
  result: auto_linear

- name: take(Tensor self, Tensor index) -> Tensor
  self: zeros_like(self).put_(index, grad, true)
  index: non_differentiable
  result: auto_linear

- name: tan(Tensor self) -> Tensor
  self: grad * (1 + result.pow(2)).conj()
  result: auto_element_wise

- name: tanh(Tensor self) -> Tensor
  self: tanh_backward(grad, result)
  result: auto_element_wise

- name: topk(Tensor self, int k, int dim=-1, bool largest=True, bool sorted=True) -> (Tensor values, Tensor indices)
  self: value_selecting_reduction_backward(grad, dim, indices, self.sizes(), true)
  output_differentiability: [True, False]
  values: gather(self_t, dim, indices)

- name: trace(Tensor self) -> Tensor
  self: trace_backward(grad, self.sizes())
  result: auto_linear

- name: transpose.int(Tensor(a) self, int dim0, int dim1) -> Tensor(a)
  self: grad.transpose(dim0, dim1)
  result: auto_linear

- name: transpose_(Tensor(a!) self, int dim0, int dim1) -> Tensor(a!)
  self: grad.transpose(dim0, dim1)
  result: auto_linear

- name: triangular_solve(Tensor self, Tensor A, bool upper=True, bool transpose=False, bool unitriangular=False) -> (Tensor solution, Tensor cloned_coefficient)
  self, A: triangular_solve_backward(grad_solution, grad_cloned_coefficient, self, A, solution, upper, transpose, unitriangular, grad_input_mask)
  solution: triangular_solve_jvp(solution, A_p, A_t, self_t, upper, transpose, unitriangular)
  cloned_coefficient: A_t

- name: linalg_solve_triangular(Tensor self, Tensor B, *, bool upper, bool left=True, bool unitriangular=False) -> Tensor
  self, B: linalg_solve_triangular_backward(grad, self, result, upper, left, unitriangular, grad_input_mask)
  result: linalg_solve_triangular_forward_AD(self_t, B_t, self_p, result, upper, left, unitriangular)

- name: tril(Tensor self, int diagonal=0) -> Tensor
  self: grad.tril(diagonal)
  result: auto_linear

- name: triu(Tensor self, int diagonal=0) -> Tensor
  self: grad.triu(diagonal)
  result: auto_linear

- name: trunc(Tensor self) -> Tensor
  self: zeros_like(grad)
  result: auto_element_wise

# DO NOT define a backward for to_dense
# See [Note: Sometimes view derivatives]
# - name: to_dense(Tensor self, ScalarType? dtype=None) -> Tensor
#
- name: _to_dense(Tensor self, ScalarType? dtype=None) -> Tensor
  self: to_dense_backward(grad, self)

- name: to_sparse(Tensor self) -> Tensor
  self: grad.to_dense()

- name: to_sparse.sparse_dim(Tensor self, int sparse_dim) -> Tensor
  self: grad.to_dense()

- name: to_mkldnn(Tensor self, ScalarType? dtype=None) -> Tensor
  self: to_mkldnn_backward(grad, self)

- name: unfold(Tensor(a) self, int dimension, int size, int step) -> Tensor(a)
  self: unfold_backward(grad, self.sizes(), dimension, size, step)
  result: auto_linear

- name: unfold_backward(Tensor grad_in, int[] input_sizes, int dim, int size, int step) -> Tensor
  grad_in: grad.unfold(dim, size, step)
  result: auto_linear

- name: uniform_(Tensor(a!) self, float from=0, float to=1, *, Generator? generator=None) -> Tensor(a!)
  self: zeros_like(grad)
  result: self_t.zero_()

- name: _unique(Tensor self, bool sorted=True, bool return_inverse=False) -> (Tensor, Tensor)
  output_differentiability: [True, False]
  self: not_implemented("_unique")

- name: unique_dim(Tensor self, int dim, bool sorted=True, bool return_inverse=False, bool return_counts=False) -> (Tensor, Tensor, Tensor)
  output_differentiability: [True, False, False]
  self: not_implemented("unique_dim")

- name: unique_consecutive(Tensor self, bool return_inverse=False, bool return_counts=False, int? dim=None) -> (Tensor, Tensor, Tensor)
  output_differentiability: [True, False, False]
  self: not_implemented("unique_consecutive")

- name: unique_dim_consecutive(Tensor self, int dim, bool return_inverse=False, bool return_counts=False) -> (Tensor, Tensor, Tensor)
  output_differentiability: [True, False, False]
  self: not_implemented("unique_dim_consecutive")

- name: _unique2(Tensor self, bool sorted=True, bool return_inverse=False, bool return_counts=False) -> (Tensor, Tensor, Tensor)
  output_differentiability: [True, False, False]
  self: not_implemented("_unique2")

- name: _unsafe_view(Tensor self, int[] size) -> Tensor
  self: grad.reshape(self.sizes())
  result: auto_linear

- name: lift(Tensor self) -> Tensor
  self: not_implemented("lift")

- name: unsqueeze(Tensor(a) self, int dim) -> Tensor(a)
  self: grad.squeeze(dim)
  result: auto_linear

- name: unsqueeze_(Tensor(a!) self, int dim) -> Tensor(a!)
  self: grad.squeeze(dim)
  result: auto_linear

- name: var.correction(Tensor self, int[1]? dim, *, int? correction, bool keepdim=False) -> Tensor
  self: var_backward(grad, self, dim, correction, keepdim)
  result: handle_r_to_c(result.scalar_type(), var_jvp(self_t, self_p, result, dim, correction, keepdim))

- name: var_mean.correction(Tensor self, int[1]? dim, *, int? correction, bool keepdim=False) -> (Tensor, Tensor)
  self: var_std_mean_backward(grads, self, result0, result1, dim, correction, keepdim, false)

- name: view(Tensor(a) self, int[] size) -> Tensor(a)
  self: grad.reshape(self.sizes())
  result: auto_linear

- name: view.dtype(Tensor(a) self, ScalarType dtype) -> Tensor(a)
  output_differentiability: [False]

- name: view_as_real(Tensor(a) self) -> Tensor(a)
  self: at::view_as_complex(grad.contiguous()) # gx0 + 1j * gx1
  result: at::view_as_real(self_t)

- name: view_as_complex(Tensor(a) self) -> Tensor(a)
  self: at::view_as_real(grad.contiguous().resolve_conj()) # [gx, gy]
  result: at::view_as_complex(self_t)

- name: where.self(Tensor condition, Tensor self, Tensor other) -> Tensor
  condition: non_differentiable
  self: where(condition, grad, zeros_like(grad))
  other: where(condition, zeros_like(grad), grad)
  result: where(condition, self_t, other_t)

# weight_norm_cuda_interface_backward does not have an explicitly defined derivative, so if we do happen
# to be running backward with create_graph=True, fall back to a backward function that uses
# differentiable ops.
- name: _weight_norm_interface(Tensor v, Tensor g, int dim=0) -> (Tensor, Tensor)
  v, g: "grad.defined() ? (GradMode::is_enabled() ? _weight_norm_differentiable_backward(grad.contiguous(), v, g, result1, dim) : _weight_norm_interface_backward(grad.contiguous(), v, g, result1, dim)) : std::tuple<Tensor, Tensor>()"

- name: zero_(Tensor(a!) self) -> Tensor(a!)
  self: zeros_like(grad)
  result: auto_linear

- name: sparse_mask(Tensor self, Tensor mask) -> Tensor
  self: grad.to_dense().sparse_mask(mask).to_dense()
  mask: non_differentiable

- name: _sparse_coo_tensor_with_dims_and_tensors(int sparse_dim, int dense_dim, int[] size, Tensor indices, Tensor values, *, ScalarType? dtype=None, Layout? layout=None, Device? device=None, bool? pin_memory=False) -> Tensor
  values: sparse_constructor_values_backward(grad, indices)

- name: _sparse_sum.dim(Tensor self, int[1] dim) -> Tensor
  self: at::_sparse_sum_backward(grad, self, dim)

- name: _standard_gamma(Tensor self, Generator? generator=None) -> Tensor
  self: grad * _standard_gamma_grad(self, result)

- name: _standard_gamma_grad(Tensor self, Tensor output) -> Tensor
  self: not_implemented("_standard_gamma_grad")

- name: values(Tensor(a) self) -> Tensor(a)
  self: at::_sparse_coo_tensor_unsafe(self.indices(), grad, self.sizes())._coalesced_(true)

# Why is _values() not differentiable?
# See NOTE [ Sparse: autograd and API ]
- name: _values(Tensor(a) self) -> Tensor(a)
  output_differentiability: [False]

# NN
- name: _trilinear(Tensor i1, Tensor i2, Tensor i3, int[] expand1, int[] expand2, int[] expand3, int[] sumdim, int unroll_dim=1) -> Tensor
  i1, i2, i3: _trilinear_backward(grad, i1, i2, i3, expand1, expand2, expand3, sumdim, grad_input_mask)
  result: "_trilinear(i1_t, i2_p, i3_p, expand1, expand2, expand3, sumdim, unroll_dim) +
           _trilinear(i1_p, i2_t, i3_p, expand1, expand2, expand3, sumdim, unroll_dim) +
           _trilinear(i1_p, i2_p, i3_t, expand1, expand2, expand3, sumdim, unroll_dim)"

- name: constant_pad_nd(Tensor self, int[] pad, Scalar value=0) -> Tensor
  self: constant_pad_nd_backward(grad, pad)
  result: constant_pad_nd(self_t, pad, 0)

- name: binary_cross_entropy(Tensor self, Tensor target, Tensor? weight=None, int reduction=Mean) -> Tensor
  self: binary_cross_entropy_backward(grad, self, target, weight, reduction)
  target: binary_cross_entropy_target_backward(grad, self, target, weight, reduction)
  result: "apply_loss_reduction(
               binary_cross_entropy_backward(self_t, self_p, target_p, weight, at::Reduction::None)
             + binary_cross_entropy_target_backward(target_t, self_p, target_p, weight, at::Reduction::None),
           reduction)"

- name: binary_cross_entropy_backward(Tensor grad_output, Tensor self, Tensor target, Tensor? weight=None, int reduction=Mean) -> Tensor
  self: binary_cross_entropy_double_backward(grad_output, grad, self, target, weight, reduction)
  target: binary_cross_entropy_double_backward_target(grad, grad_output, self, target, weight, reduction)
  grad_output: binary_cross_entropy_double_backward_grad_output(grad, self, target, weight, reduction)
  result: " binary_cross_entropy_double_backward(grad_output_p, self_t, self_p, target_p, weight, reduction)
          + binary_cross_entropy_double_backward_target(target_t, grad_output_p, self_p, target_p, weight, reduction)
          + binary_cross_entropy_double_backward_grad_output(grad_output_t, self_p, target_p, weight, reduction)"

- name: binary_cross_entropy_with_logits(Tensor self, Tensor target, Tensor? weight=None, Tensor? pos_weight=None, int reduction=Mean) -> Tensor
  self: binary_cross_entropy_with_logits_backward(grad, self, target, weight, pos_weight, reduction)
  target: binary_cross_entropy_with_logits_target_backward(grad, self, target, weight, pos_weight, reduction)
  result: "apply_loss_reduction(
               binary_cross_entropy_with_logits_backward(self_t, self_p, target_p, weight, pos_weight, at::Reduction::None)
             + binary_cross_entropy_with_logits_target_backward(target_t, self_p, target_p, weight, pos_weight, at::Reduction::None),
           reduction)"

- name: embedding(Tensor weight, Tensor indices, int padding_idx=-1, bool scale_grad_by_freq=False, bool sparse=False) -> Tensor
  indices: non_differentiable
  weight: embedding_backward(grad, indices, weight.size(0), padding_idx, scale_grad_by_freq, sparse)
  result: auto_linear

- name: embedding_dense_backward(Tensor grad_output, Tensor indices, int num_weights, int padding_idx, bool scale_grad_by_freq) -> Tensor
  grad_output: embedding_dense_double_backward(grad, indices, padding_idx)
  indices: non_differentiable

- name: _embedding_bag(Tensor weight, Tensor indices, Tensor offsets, bool scale_grad_by_freq=False, int mode=0, bool sparse=False, Tensor? per_sample_weights=None, bool include_last_offset=False, int padding_idx=-1) -> (Tensor, Tensor, Tensor, Tensor)
  indices: non_differentiable
  offsets: non_differentiable
  weight: _embedding_bag_backward(grad, indices, offsets, result1, result2, result3, weight.size(0), scale_grad_by_freq, mode, sparse, per_sample_weights, padding_idx)
  per_sample_weights: _embedding_bag_per_sample_weights_backward(grad, weight, indices, offsets, result1, mode, padding_idx)

- name: _embedding_bag_dense_backward(Tensor grad, Tensor indices, Tensor offset2bag, Tensor bag_size, Tensor maximum_indices, int num_weights, bool scale_grad_by_freq, int mode, Tensor? per_sample_weights, int padding_idx=-1) -> Tensor
  indices: non_differentiable
  offset2bag: non_differentiable
  bag_size: non_differentiable
  maximum_indices: non_differentiable

- name: embedding_renorm_(Tensor(a!) self, Tensor indices, float max_norm, float norm_type) -> Tensor(a!)
  indices: non_differentiable
  self: not_implemented("embedding_renorm")

- name: kl_div(Tensor self, Tensor target, int reduction=Mean, *, bool log_target=False) -> Tensor
  self: kl_div_backward(grad, self, target, reduction, log_target)
  target: kl_div_target_backward(grad, self, target, reduction, log_target)
  result: apply_loss_reduction(kl_div_backward(self_t, self_p, target_p, at::Reduction::None, log_target) +  kl_div_target_backward(target_t, self_p, target_p, at::Reduction::None, log_target), reduction)

- name: mse_loss(Tensor self, Tensor target, int reduction=Mean) -> Tensor
  self: mse_loss_backward(grad, self, target, reduction)
  target: mse_loss_backward(grad, target, self, reduction)
  result: apply_loss_reduction(mse_loss_backward(self_t.conj(), self_p, target_p, at::Reduction::None).conj() + mse_loss_backward(target_t.conj(), target_p, self_p, at::Reduction::None).conj(), reduction)

- name: multi_margin_loss(Tensor self, Tensor target, Scalar p=1, Scalar margin=1, Tensor? weight=None, int reduction=Mean) -> Tensor
  self: multi_margin_loss_backward(grad, self, target, p, margin, weight, reduction)
  target: non_differentiable

- name: multilabel_margin_loss_forward(Tensor self, Tensor target, int reduction) -> (Tensor output, Tensor is_target)
  self: multilabel_margin_loss_backward(grad, self, target, reduction, is_target)
  target: non_differentiable

- name: nll_loss_forward(Tensor self, Tensor target, Tensor? weight, int reduction, int ignore_index) -> (Tensor output, Tensor total_weight)
  self: nll_loss_backward(grad, self, target, weight, reduction, ignore_index, total_weight)
  target: non_differentiable
  output: std::get<0>(nll_loss_forward(self_t, target, weight, reduction, ignore_index))

- name: nll_loss2d_forward(Tensor self, Tensor target, Tensor? weight, int reduction, int ignore_index) -> (Tensor output, Tensor total_weight)
  self: nll_loss2d_backward(grad, self, target, weight, reduction, ignore_index, total_weight)
  target: non_differentiable
  output: std::get<0>(nll_loss2d_forward(self_t, target, weight, reduction, ignore_index))

- name: smooth_l1_loss(Tensor self, Tensor target, int reduction=Mean, float beta=1.0) -> Tensor
  self: smooth_l1_loss_backward(grad, self, target, reduction, beta)
  target: smooth_l1_loss_backward(grad, target, self, reduction, beta)
  result: apply_loss_reduction(smooth_l1_loss_backward(self_t.conj(), self_p, target_p, at::Reduction::None, beta).conj() + smooth_l1_loss_backward(target_t.conj(), target_p, self_p, at::Reduction::None, beta).conj(), reduction)

- name: huber_loss(Tensor self, Tensor target, int reduction=Mean, float delta=1.0) -> Tensor
  self: huber_loss_backward(grad, self, target, reduction, delta)
  target: huber_loss_backward(grad, target, self, reduction, delta)
  result: apply_loss_reduction(huber_loss_backward(self_t.conj(), self_p, target_p, at::Reduction::None, delta).conj() + huber_loss_backward(target_t.conj(), target_p, self_p, at::Reduction::None, delta).conj(), reduction)

- name: soft_margin_loss(Tensor self, Tensor target, int reduction=Mean) -> Tensor
  self: soft_margin_loss_backward(grad, self, target, reduction)
  result: apply_loss_reduction(soft_margin_loss_backward(self_t.conj(), self_p, target, at::Reduction::None).conj(), reduction)

- name: relu(Tensor self) -> Tensor
  self: threshold_backward(grad, result, 0)
  result: auto_element_wise

- name: silu(Tensor self) -> Tensor
  self: "GradMode::is_enabled() ? infinitely_differentiable_silu_backward(grad, self) : silu_backward(grad, self)"
  result: auto_element_wise

- name: mish(Tensor self) -> Tensor
  self: "GradMode::is_enabled() ? infinitely_differentiable_mish_backward(grad, self) : mish_backward(grad, self)"
  result: auto_element_wise

- name: elu(Tensor self, Scalar alpha=1, Scalar scale=1, Scalar input_scale=1) -> Tensor
  self: elu_backward(grad, alpha, scale, input_scale, /* is_result */ false, self)
  result: auto_element_wise

- name: elu_(Tensor(a!) self, Scalar alpha=1, Scalar scale=1, Scalar input_scale=1) -> Tensor(a!)
  self: elu_backward(grad, alpha, scale, input_scale, /* is_result */ true, result)

- name: celu(Tensor self, Scalar alpha=1.0) -> Tensor
  self: elu_backward(grad, alpha, 1, 1.0/alpha.toFloat(), /* is_result */ false, self)
  result: auto_element_wise

- name: celu_(Tensor(a!) self, Scalar alpha=1.0) -> Tensor(a!)
  self: elu_backward(grad, alpha, 1, 1.0/alpha.toFloat(), /* is_result */ true, result)

- name: gelu(Tensor self, *, str approximate='none') -> Tensor
  self: gelu_backward(grad, self, approximate)
  result: auto_element_wise

- name: gelu_backward(Tensor grad_output, Tensor self, *, str approximate='none') -> Tensor
  grad_output: gelu_backward(grad, self, approximate)
  self: gelu_double_backward(grad, grad_output, self, approximate)
  result: gelu_backward(grad_output_t, self_p, approximate) + gelu_double_backward(self_t, grad_output_p, self_p, approximate)

- name: glu(Tensor self, int dim=-1) -> Tensor
  # TODO: glu_backward can benefit from forward result,
  # and forward ad/forward over reverse ad for that matter
  self: glu_backward(grad, self, dim)
  result: glu_jvp(result, self_p, self_t, dim)

- name: hardshrink(Tensor self, Scalar lambd=0.5) -> Tensor
  self: hardshrink_backward(grad, self, lambd)
  result: auto_element_wise

- name: hardshrink_backward(Tensor grad_out, Tensor self, Scalar lambd) -> Tensor
  grad_out: hardshrink_backward(grad, self, lambd)
  self: zeros_like(grad)
  result: at::where((self_p > lambd).logical_or(self_p < -lambd), grad_out_t, at::zeros({}, result.options()).expand_as(result))

- name: hardtanh(Tensor self, Scalar min_val=-1, Scalar max_val=1) -> Tensor
  self: hardtanh_backward(grad, self, min_val, max_val)
  result: auto_element_wise

- name: leaky_relu(Tensor self, Scalar negative_slope=0.01) -> Tensor
  self: leaky_relu_backward(grad, self, negative_slope, false)
  result: auto_element_wise

- name: leaky_relu_(Tensor(a!) self, Scalar negative_slope=0.01) -> Tensor(a!)
  self: leaky_relu_backward(grad, result, negative_slope, true)
  result: auto_element_wise

- name: log_sigmoid_forward(Tensor self) -> (Tensor output, Tensor buffer)
  self: log_sigmoid_backward(grad, self, buffer)
  output: auto_element_wise

- name: _log_softmax(Tensor self, int dim, bool half_to_float) -> Tensor
  self: _log_softmax_backward_data(grad, result, dim, self.scalar_type())
  result: self_t - logsumexp_jvp(self_p, self_t, {dim}, true)

- name: _sparse_log_softmax(Tensor self, int dim, bool half_to_float) -> Tensor
  self: _sparse_log_softmax_backward_data(grad, result, dim, self)

- name: _masked_softmax(Tensor self, Tensor mask, int? dim=None) -> Tensor
  self: _masked_softmax_backward(grad, result, mask, dim)
  mask: non_differentiable

- name: prelu(Tensor self, Tensor weight) -> Tensor
  self, weight: "grad.defined() ? prelu_backward(grad, self, weight) : std::tuple<Tensor, Tensor>()"
  result: prelu_jvp(self_p, self_t, weight_p, weight_t)

- name: prelu_backward(Tensor grad_output, Tensor self, Tensor weight) -> (Tensor, Tensor)
  grad_output, self, weight: prelu_double_backward(grads[0], grads[1], grad_output, self, weight)
  result0: prelu_backward_self_jvp(self_p, weight_p, weight_t, grad_output_p, grad_output_t)
  result1: prelu_backward_weight_jvp(weight_p, self_p, self_t, grad_output_p, grad_output_t)

- name: rrelu_with_noise(Tensor self, Tensor noise, Scalar lower=0.125, Scalar upper=0.3333333333333333, bool training=False, Generator? generator=None) -> Tensor
  self: rrelu_with_noise_backward(grad, self, noise, lower, upper, training, false)
  result: auto_element_wise


- name: rrelu_with_noise_(Tensor(a!) self, Tensor noise, Scalar lower=0.125, Scalar upper=0.3333333333333333, bool training=False, Generator? generator=None) -> Tensor(a!)
  self: rrelu_with_noise_backward(grad, result, noise, lower, upper, training, true)

- name: _softmax(Tensor self, int dim, bool half_to_float) -> Tensor
  self: _softmax_backward_data(grad, result, dim, self.scalar_type())
  result: result * (self_t - logsumexp_jvp(self_p, self_t, {dim}, true))

- name: _sparse_softmax(Tensor self, int dim, bool half_to_float) -> Tensor
  self: _sparse_softmax_backward_data(grad, result, dim, self)

- name: _sparse_sparse_matmul(Tensor self, Tensor other) -> Tensor
  self: sparse_sparse_matmul_backward(grad, self, other, 0)
  other: sparse_sparse_matmul_backward(grad, self, other, 1)

- name: softplus(Tensor self, Scalar beta=1, Scalar threshold=20) -> Tensor
  self: softplus_backward(grad, self, beta, threshold)
  result: auto_element_wise

- name: softshrink(Tensor self, Scalar lambd=0.5) -> Tensor
  self: softshrink_backward(grad, self, lambd)
  result: auto_element_wise

- name: threshold(Tensor self, Scalar threshold, Scalar value) -> Tensor
  self: threshold_backward(grad, self, threshold)
  result: auto_element_wise

- name: threshold_(Tensor(a!) self, Scalar threshold, Scalar value) -> Tensor(a!)
  self: threshold_backward(grad, result, threshold)
  result: auto_element_wise

- name: reflection_pad1d(Tensor self, int[2] padding) -> Tensor
  self: reflection_pad1d_backward(grad, self, padding)
  result: auto_linear

- name: reflection_pad2d(Tensor self, int[4] padding) -> Tensor
  self: reflection_pad2d_backward(grad, self, padding)
  result: auto_linear

- name: reflection_pad3d(Tensor self, int[6] padding) -> Tensor
  self: reflection_pad3d_backward(grad, self, padding)
  result: auto_linear

- name: replication_pad1d(Tensor self, int[2] padding) -> Tensor
  self: replication_pad1d_backward(grad, self, padding)
  result: auto_linear

- name: replication_pad2d(Tensor self, int[4] padding) -> Tensor
  self: replication_pad2d_backward(grad, self, padding)
  result: auto_linear

- name: replication_pad3d(Tensor self, int[6] padding) -> Tensor
  self: replication_pad3d_backward(grad, self, padding)
  result: auto_linear

- name: upsample_linear1d(Tensor self, int[1] output_size, bool align_corners, float? scales=None) -> Tensor
  self: upsample_linear1d_backward(grad, output_size, self.sizes(), align_corners, scales)
  result: auto_linear

- name: upsample_bilinear2d(Tensor self, int[2] output_size, bool align_corners, float? scales_h=None, float? scales_w=None) -> Tensor
  self: upsample_bilinear2d_backward(grad, output_size, self.sizes(), align_corners, scales_h, scales_w)
  result: auto_linear

- name: _upsample_bilinear2d_aa(Tensor self, int[2] output_size, bool align_corners, float? scales_h=None, float? scales_w=None) -> Tensor
  self: _upsample_bilinear2d_aa_backward(grad, output_size, self.sizes(), align_corners, scales_h, scales_w)
  result: auto_linear

- name: upsample_bicubic2d(Tensor self, int[2] output_size, bool align_corners, float? scales_h=None, float? scales_w=None) -> Tensor
  self: upsample_bicubic2d_backward(grad, output_size, self.sizes(), align_corners, scales_h, scales_w)
  result: auto_linear

- name: _upsample_bicubic2d_aa(Tensor self, int[2] output_size, bool align_corners, float? scales_h=None, float? scales_w=None) -> Tensor
  self: _upsample_bicubic2d_aa_backward(grad, output_size, self.sizes(), align_corners, scales_h, scales_w)

- name: upsample_trilinear3d(Tensor self, int[3] output_size, bool align_corners, float? scales_d=None, float? scales_h=None, float? scales_w=None) -> Tensor
  self: upsample_trilinear3d_backward(grad, output_size, self.sizes(), align_corners, scales_d, scales_h, scales_w)
  result: auto_linear

- name: upsample_nearest1d(Tensor self, int[1] output_size, float? scales=None) -> Tensor
  self: upsample_nearest1d_backward(grad, output_size, self.sizes(), scales)
  result: auto_linear

- name: _upsample_nearest_exact1d(Tensor self, int[1] output_size, float? scales=None) -> Tensor
  self: _upsample_nearest_exact1d_backward(grad, output_size, self.sizes(), scales)
  result: auto_linear

- name: upsample_nearest2d(Tensor self, int[2] output_size, float? scales_h=None, float? scales_w=None) -> Tensor
  self: upsample_nearest2d_backward(grad, output_size, self.sizes(), scales_h, scales_w)
  result: auto_linear

- name: _upsample_nearest_exact2d(Tensor self, int[2] output_size, float? scales_h=None, float? scales_w=None) -> Tensor
  self: _upsample_nearest_exact2d_backward(grad, output_size, self.sizes(), scales_h, scales_w)
  result: auto_linear

- name: upsample_nearest3d(Tensor self, int[3] output_size, float? scales_d=None, float? scales_h=None, float? scales_w=None) -> Tensor
  self: upsample_nearest3d_backward(grad, output_size, self.sizes(), scales_d, scales_h, scales_w)
  result: auto_linear

- name: _upsample_nearest_exact3d(Tensor self, int[3] output_size, float? scales_d=None, float? scales_h=None, float? scales_w=None) -> Tensor
  self: _upsample_nearest_exact3d_backward(grad, output_size, self.sizes(), scales_d, scales_h, scales_w)
  result: auto_linear

- name: upsample_linear1d.vec(Tensor input, int[]? output_size, bool align_corners, float[]? scale_factors) -> Tensor
  input: upsample_linear1d_backward(grad, output_size, input.sizes(), align_corners, scale_factors)
  result: auto_linear

- name: upsample_bilinear2d.vec(Tensor input, int[]? output_size, bool align_corners, float[]? scale_factors) -> Tensor
  input: upsample_bilinear2d_backward(grad, output_size, input.sizes(), align_corners, scale_factors)
  result: auto_linear

- name: _upsample_bilinear2d_aa.vec(Tensor input, int[]? output_size, bool align_corners, float[]? scale_factors) -> Tensor
  input: _upsample_bilinear2d_aa_backward(grad, output_size, input.sizes(), align_corners, scale_factors)
  result: auto_linear

- name: upsample_trilinear3d.vec(Tensor input, int[]? output_size, bool align_corners, float[]? scale_factors) -> Tensor
  input: upsample_trilinear3d_backward(grad, output_size, input.sizes(), align_corners, scale_factors)
  result: auto_linear

- name: upsample_bicubic2d.vec(Tensor input, int[]? output_size, bool align_corners, float[]? scale_factors) -> Tensor
  input: upsample_bicubic2d_backward(grad, output_size, input.sizes(), align_corners, scale_factors)
  result: auto_linear

- name: _upsample_bicubic2d_aa.vec(Tensor input, int[]? output_size, bool align_corners, float[]? scale_factors) -> Tensor
  input: _upsample_bicubic2d_aa_backward(grad, output_size, input.sizes(), align_corners, scale_factors)

- name: upsample_nearest1d.vec(Tensor input, int[]? output_size, float[]? scale_factors) -> Tensor
  input: upsample_nearest1d_backward(grad, output_size, input.sizes(), scale_factors)
  result: auto_linear

- name: _upsample_nearest_exact1d.vec(Tensor input, int[]? output_size, float[]? scale_factors) -> Tensor
  input: _upsample_nearest_exact1d_backward(grad, output_size, input.sizes(), scale_factors)
  result: auto_linear

- name: upsample_nearest2d.vec(Tensor input, int[]? output_size, float[]? scale_factors) -> Tensor
  input: upsample_nearest2d_backward(grad, output_size, input.sizes(), scale_factors)
  result: auto_linear

- name: _upsample_nearest_exact2d.vec(Tensor input, int[]? output_size, float[]? scale_factors) -> Tensor
  input: _upsample_nearest_exact2d_backward(grad, output_size, input.sizes(), scale_factors)
  result: auto_linear

- name: upsample_nearest3d.vec(Tensor input, int[]? output_size, float[]? scale_factors) -> Tensor
  input: upsample_nearest3d_backward(grad, output_size, input.sizes(), scale_factors)
  result: auto_linear

- name: _upsample_nearest_exact3d.vec(Tensor input, int[]? output_size, float[]? scale_factors) -> Tensor
  input: _upsample_nearest_exact3d_backward(grad, output_size, input.sizes(), scale_factors)
  result: auto_linear

- name: pixel_shuffle(Tensor self, int upscale_factor) -> Tensor
  self: pixel_unshuffle(grad, upscale_factor)
  result: auto_linear

- name: pixel_unshuffle(Tensor self, int downscale_factor) -> Tensor
  self: pixel_shuffle(grad, downscale_factor)
  result: auto_linear

- name: _adaptive_avg_pool2d(Tensor self, int[2] output_size) -> Tensor
  self: _adaptive_avg_pool2d_backward(grad, self)
  result: auto_linear

- name: _adaptive_avg_pool3d(Tensor self, int[3] output_size) -> Tensor
  self: _adaptive_avg_pool3d_backward(grad, self)
  result: auto_linear

- name: adaptive_max_pool2d(Tensor self, int[2] output_size) -> (Tensor, Tensor)
  self: adaptive_max_pool2d_backward(grad, self, result1)
  result0: gather(self_t.flatten(-2), -1, result1.flatten(-2)).view_as(result1)
  output_differentiability: [True, False]

- name: adaptive_max_pool3d(Tensor self, int[3] output_size) -> (Tensor, Tensor)
  self: adaptive_max_pool3d_backward(grad, self, result1)
  result0: gather(self_t.flatten(-3), -1, result1.flatten(-3)).view_as(result1)
  output_differentiability: [True, False]

- name: avg_pool2d(Tensor self, int[2] kernel_size, int[2] stride=[], int[2] padding=0, bool ceil_mode=False, bool count_include_pad=True, int? divisor_override=None) -> Tensor
  self: avg_pool2d_backward(grad, self, kernel_size, stride, padding, ceil_mode, count_include_pad, divisor_override)
  result: auto_linear

- name: avg_pool3d(Tensor self, int[3] kernel_size, int[3] stride=[], int[3] padding=0, bool ceil_mode=False, bool count_include_pad=True, int? divisor_override=None) -> Tensor
  self: avg_pool3d_backward(grad, self, kernel_size, stride, padding, ceil_mode, count_include_pad, divisor_override)
  result: auto_linear

- name: fractional_max_pool2d(Tensor self, int[2] kernel_size, int[2] output_size, Tensor random_samples) -> (Tensor, Tensor)
  self: fractional_max_pool2d_backward(grad, self, kernel_size, output_size, result1)
  result0: gather(self_t.flatten(-2), -1, result1.flatten(-2)).view_as(result1)
  output_differentiability: [True, False]

- name: fractional_max_pool3d(Tensor self, int[3] kernel_size, int[3] output_size, Tensor random_samples) -> (Tensor, Tensor)
  self: fractional_max_pool3d_backward(grad, self, kernel_size, output_size, result1)
  result0: gather(self_t.flatten(-3), -1, result1.flatten(-3)).view_as(result1)
  output_differentiability: [True, False]

#mps
- name: _mps_max_pool2d(Tensor self, int[2] kernel_size, int[2] stride=[], int[2] padding=0, int[2] dilation=1, bool ceil_mode=False) -> Tensor
  self: mps_max_pool2d_backward(grad, self, kernel_size, stride, padding, dilation, ceil_mode)

- name: _mps_convolution(Tensor self, Tensor weight, Tensor? bias, int[] padding, int[] stride, int[] dilation, int groups) -> Tensor
  self, weight, bias: "grad.defined() ? mps_convolution_backward(self, grad, weight, padding, stride, dilation, groups, grad_input_mask) : std::tuple<Tensor, Tensor, Tensor>()"

- name: mps_convolution_backward(Tensor self, Tensor grad_output, Tensor weight, int[] padding, int[] stride, int[] dilation, int groups, bool[3] output_mask) -> (Tensor, Tensor, Tensor)
  grad_output, self, weight: _convolution_double_backward(grads[0], grads[1], grads[2], grad_output, weight, self, stride, padding, dilation, false, std::vector<int64_t>(padding.size(), 0), groups, grad_input_mask)

- name: _mps_linear(Tensor self, Tensor weight, Tensor? bias=None) -> Tensor
  self, weight, bias: mps_linear_backward(self, grad, weight, grad_input_mask)

- name: max_pool2d_with_indices(Tensor self, int[2] kernel_size, int[2] stride=[], int[2] padding=0, int[2] dilation=1, bool ceil_mode=False) -> (Tensor, Tensor)
  self: max_pool2d_with_indices_backward(grad, self, kernel_size, stride, padding, dilation, ceil_mode, result1)
  result0: gather(self_t.flatten(-2), -1, result1.flatten(-2)).view_as(result1)
  output_differentiability: [True, False]

- name: max_pool3d_with_indices(Tensor self, int[3] kernel_size, int[3] stride=[], int[3] padding=0, int[3] dilation=1, bool ceil_mode=False) -> (Tensor, Tensor)
  self: max_pool3d_with_indices_backward(grad, self, kernel_size, stride, padding, dilation, ceil_mode, result1)
  result0: gather(self_t.flatten(-3), -1, result1.flatten(-3)).view_as(result1)
  output_differentiability: [True, False]

- name: max_unpool2d(Tensor self, Tensor indices, int[2] output_size) -> Tensor
  self: max_pool_double_backward(grad, indices, 2)
  indices: non_differentiable
  result: auto_linear

- name: max_unpool3d(Tensor self, Tensor indices, int[3] output_size, int[3] stride, int[3] padding) -> Tensor
  self: max_pool_double_backward(grad, indices, 3)
  indices: non_differentiable
  result: auto_linear

- name: convolution(Tensor input, Tensor weight, Tensor? bias, int[] stride, int[] padding, int[] dilation, bool transposed, int[] output_padding, int groups) -> Tensor
  input, weight, bias: "grad.defined() ? convolution_backward(grad, input, weight, bias->sizes(), stride, padding, dilation, transposed, output_padding, groups, grad_input_mask) : std::tuple<Tensor, Tensor, Tensor>()"
  result: convolution_jvp(input_p, input_t, weight_p, weight_t, bias_p, bias_t, stride, padding, dilation, transposed, output_padding, groups)

# TorchScript serializes calls to _convolution so this entry is present until that is changed to use convolution.
# Note that the benchmark, deterministic, cudnn_enabled, and allow_tf32 flags are queried from the global context
# by convolution_backward instead of being passed along from the forward pass.
- name: _convolution(Tensor input, Tensor weight, Tensor? bias, int[] stride, int[] padding, int[] dilation, bool transposed, int[] output_padding, int groups, bool benchmark, bool deterministic, bool cudnn_enabled, bool allow_tf32) -> Tensor
  input, weight, bias: "grad.defined() ? convolution_backward(grad, input, weight, bias->sizes(), stride, padding, dilation, transposed, output_padding, groups, grad_input_mask) : std::tuple<Tensor, Tensor, Tensor>()"
  result: _convolution_jvp(input_p, input_t, weight_p, weight_t, bias_p, bias_t, stride, padding, dilation, transposed, output_padding, groups, benchmark, deterministic, cudnn_enabled, allow_tf32)

- name: convolution_backward(Tensor grad_output, Tensor input, Tensor weight, int[]? bias_sizes, int[] stride, int[] padding, int[] dilation, bool transposed, int[] output_padding, int groups, bool[3] output_mask) -> (Tensor, Tensor, Tensor)
  grad_output, input, weight: _convolution_double_backward(grads[0], grads[1], grads[2], grad_output, weight, input, stride, padding, dilation, transposed, output_padding, groups, grad_input_mask)
  result0: std::get<0>(convolution_backward(grad_output_p, input_p, weight_t, bias_sizes, stride, padding, dilation, transposed, output_padding, groups, {true, false, false})) + std::get<0>(convolution_backward(grad_output_t, input_p, weight_p, bias_sizes, stride, padding, dilation, transposed, output_padding, groups, {true, false, false}))
  result1: std::get<1>(convolution_backward(grad_output_p, input_t, weight_p, bias_sizes, stride, padding, dilation, transposed, output_padding, groups, {false, true, false})) + std::get<1>(convolution_backward(grad_output_t, input_p, weight_p, bias_sizes, stride, padding, dilation, transposed, output_padding, groups, {false, true, false}))
  result2: convolution_backward_jvp_grad_bias(grad_output_t, result2)

- name: convolution_overrideable(Tensor input, Tensor weight, Tensor? bias, int[] stride, int[] padding, int[] dilation, bool transposed, int[] output_padding, int groups) -> Tensor
  input, weight, bias: "grad.defined() ? convolution_backward_overrideable(grad, input, weight, stride, padding, dilation, transposed, output_padding, groups, grad_input_mask) : std::tuple<Tensor, Tensor, Tensor>()"

- name: convolution_backward_overrideable(Tensor grad_output, Tensor input, Tensor weight, int[] stride, int[] padding, int[] dilation, bool transposed, int[] output_padding, int groups, bool[3] output_mask) -> (Tensor grad_input, Tensor grad_weight, Tensor grad_bias)
  grad_output, input, weight: _convolution_double_backward(grads[0], grads[1], grads[2], grad_output, weight, input, stride, padding, dilation, false, output_padding, groups, grad_input_mask)

- name: slow_conv_transpose2d(Tensor self, Tensor weight, int[2] kernel_size, Tensor? bias=None, int[2] stride=1, int[2] padding=0, int[2] output_padding=0, int[2] dilation=1) -> Tensor
  self, weight, bias: "grad.defined() ? convolution_backward(grad, self, weight, bias->sizes(), stride, padding, dilation, true, output_padding, 1, grad_input_mask) : std::tuple<Tensor, Tensor, Tensor>()"

- name: slow_conv_transpose3d(Tensor self, Tensor weight, int[3] kernel_size, Tensor? bias=None, int[3] stride=1, int[3] padding=0, int[3] output_padding=0, int[3] dilation=1) -> Tensor
  self, weight, bias: "grad.defined() ? convolution_backward(grad, self, weight, bias->sizes(), stride, padding, dilation, true, output_padding, 1, grad_input_mask) : std::tuple<Tensor, Tensor, Tensor>()"

- name: _slow_conv2d_forward(Tensor self, Tensor weight, int[2] kernel_size, Tensor? bias, int[2] stride, int[2] padding) -> Tensor
  self, weight, bias: "grad.defined() ? _slow_conv2d_backward(grad, self, weight, kernel_size, stride, padding, grad_input_mask) : std::tuple<Tensor, Tensor, Tensor>()"

- name: _slow_conv2d_backward.output_mask(Tensor grad_output, Tensor self, Tensor weight, int[2] kernel_size, int[2] stride, int[2] padding, bool[3] output_mask) -> (Tensor grad_input, Tensor grad_weight, Tensor grad_bias)
  grad_output, self, weight: _convolution_double_backward(grads[0], grads[1], grads[2], grad_output, weight, self, stride, padding, {{1, 1}}, false, {{0, 0}}, 1, grad_input_mask)

- name: _conv_depthwise2d(Tensor self, Tensor weight, int[2] kernel_size, Tensor? bias, int[2] stride, int[2] padding, int[2] dilation) -> Tensor
  self, weight, bias: "grad.defined() ? convolution_backward(grad.contiguous(), self, weight, bias->sizes(), stride, padding, dilation, /*transposed=*/ false, /*output_padding=*/ {{0, 0}}, /*groups=*/ 1, grad_input_mask) : std::tuple<Tensor, Tensor, Tensor>()"

- name: conv_depthwise3d(Tensor self, Tensor weight, int[3] kernel_size, Tensor? bias, int[3] stride, int[3] padding, int[3] dilation) -> Tensor
  self, weight, bias: "grad.defined() ? convolution_backward(grad.contiguous(), self, weight, bias->sizes(), stride, padding, dilation, /*transposed=*/ false, /*output_padding=*/ {{0, 0, 0}}, /*groups=*/ 1, grad_input_mask) : std::tuple<Tensor, Tensor, Tensor>()"

- name: slow_conv3d_forward(Tensor self, Tensor weight, int[3] kernel_size, Tensor? bias, int[3] stride, int[3] padding) -> Tensor
  self, weight, bias: "grad.defined() ? convolution_backward(grad, self, weight, bias->sizes(), stride, padding, /*dilation=*/ {{1, 1, 1}}, false, /*output_padding=*/ {{0, 0, 0}}, 1, grad_input_mask) : std::tuple<Tensor, Tensor, Tensor>()"

- name: slow_conv_dilated2d(Tensor self, Tensor weight, int[2] kernel_size, Tensor? bias=None, int[2] stride=1, int[2] padding=0, int[2] dilation=1) -> Tensor
  self, weight, bias: "grad.defined() ? convolution_backward(grad, self, weight, bias->sizes(), stride, padding, dilation, false, std::vector<int64_t>(padding.size(), 0), 1, grad_input_mask) : std::tuple<Tensor, Tensor, Tensor>()"

- name: slow_conv_dilated3d(Tensor self, Tensor weight, int[3] kernel_size, Tensor? bias=None, int[3] stride=1, int[3] padding=0, int[3] dilation=1) -> Tensor
  self, weight, bias: "grad.defined() ? convolution_backward(grad, self, weight, bias->sizes(), stride, padding, dilation, false, std::vector<int64_t>(padding.size(), 0), 1, grad_input_mask) : std::tuple<Tensor, Tensor, Tensor>()"

- name: col2im(Tensor self, int[2] output_size, int[2] kernel_size, int[2] dilation, int[2] padding, int[2] stride) -> Tensor
  self: col2im_backward(grad, kernel_size, dilation, padding, stride)
  result: auto_linear

- name: im2col(Tensor self, int[2] kernel_size, int[2] dilation, int[2] padding, int[2] stride) -> Tensor
  self: im2col_backward(grad, {self.size(2), self.size(3)}, kernel_size, dilation, padding, stride)
  result: auto_linear

# NN double backwards support
- name: im2col_backward(Tensor grad_output, int[2] input_size, int[2] kernel_size, int[2] dilation, int[2] padding, int[2] stride) -> Tensor
  grad_output: im2col(grad, kernel_size, dilation, padding, stride)
  result: auto_linear

- name: col2im_backward(Tensor grad_output, int[2] kernel_size, int[2] dilation, int[2] padding, int[2] stride) -> Tensor
  grad_output: col2im(grad, {grad_output.size(2), grad_output.size(3)}, kernel_size, dilation, padding, stride)
  result: auto_linear

- name: _adaptive_avg_pool2d_backward(Tensor grad_output, Tensor self) -> Tensor
  grad_output: _adaptive_avg_pool2d(grad, { grad_output.size(-2), grad_output.size(-1) })
  self: zeros_like(self)
  result: _adaptive_avg_pool2d_backward(grad_output_t, self_p)

- name: _adaptive_avg_pool3d_backward(Tensor grad_output, Tensor self) -> Tensor
  grad_output: _adaptive_avg_pool3d(grad, { grad_output.size(-3), grad_output.size(-2), grad_output.size(-1) })
  self: zeros_like(self)
  result: _adaptive_avg_pool3d_backward(grad_output_t, self_p)

- name: adaptive_max_pool2d_backward(Tensor grad_output, Tensor self, Tensor indices) -> Tensor
  grad_output: max_pool_double_backward(grad, indices, 2)
  self: zeros_like(self)
  result: auto_linear

- name: adaptive_max_pool3d_backward(Tensor grad_output, Tensor self, Tensor indices) -> Tensor
  grad_output: max_pool_double_backward(grad, indices, 3)
  self: zeros_like(self)
  result: auto_linear

- name: avg_pool2d_backward(Tensor grad_output, Tensor self, int[2] kernel_size, int[2] stride, int[2] padding, bool ceil_mode, bool count_include_pad, int? divisor_override) -> Tensor
  grad_output: avg_pool2d(grad, kernel_size, stride, padding, ceil_mode, count_include_pad, divisor_override)
  self: zeros_like(self)
  result: avg_pool2d_backward(grad_output_t, self_p, kernel_size, stride, padding, ceil_mode, count_include_pad, divisor_override)

- name: avg_pool3d_backward(Tensor grad_output, Tensor self, int[3] kernel_size, int[3] stride, int[3] padding, bool ceil_mode, bool count_include_pad, int? divisor_override) -> Tensor
  grad_output: avg_pool3d(grad, kernel_size, stride, padding, ceil_mode, count_include_pad, divisor_override)
  self: zeros_like(self)
  result: avg_pool3d_backward(grad_output_t, self_p, kernel_size, stride, padding, ceil_mode, count_include_pad, divisor_override)

- name: elu_backward(Tensor grad_output, Scalar alpha, Scalar scale, Scalar input_scale, bool is_result, Tensor self_or_result) -> Tensor
  grad_output: elu_backward(grad, alpha, scale, input_scale, is_result, self_or_result)
  self_or_result: elu_double_backward(grad, grad_output, alpha, scale, input_scale, is_result, self_or_result)
  result: elu_backward(grad_output_t, alpha, scale, input_scale, is_result, self_or_result_p) + elu_double_backward(self_or_result_t, grad_output_p, alpha, scale, input_scale, is_result, self_or_result_p)

- name: fractional_max_pool2d_backward(Tensor grad_output, Tensor self, int[2] kernel_size, int[2] output_size, Tensor indices) -> Tensor
  grad_output: max_pool_double_backward(grad, indices, 2)
  self: zeros_like(self)
  result: auto_linear

- name: fractional_max_pool3d_backward(Tensor grad_output, Tensor self, int[3] kernel_size, int[3] output_size, Tensor indices) -> Tensor
  grad_output: max_pool_double_backward(grad, indices, 3)
  self: zeros_like(self)
  result: auto_linear

- name: glu_backward(Tensor grad_output, Tensor self, int dim) -> Tensor
  grad_output: glu_double_backward_grad_output(grad, self, dim)
  self: glu_double_backward(grad, grad_output, self, dim)
  result: glu_backward_jvp(result, grad_output_p, self_p, grad_output_t, self_t, dim)

- name: hardtanh_backward(Tensor grad_output, Tensor self, Scalar min_val, Scalar max_val) -> Tensor
  grad_output: hardtanh_backward(grad, self, min_val, max_val)
  self: zeros_like(grad)
  result: at::where((self_p > min_val).logical_and(self_p < max_val), grad_output_t, at::zeros({}, result.options()).expand_as(result))

- name: kl_div_backward(Tensor grad_output, Tensor self, Tensor target, int reduction=Mean, *, bool log_target=False) -> Tensor
  grad_output: kl_div_double_backward_grad_output(grad, self, target, reduction, log_target)
  self: zeros_like(grad)
  target: zeros_like(grad)

<<<<<<< HEAD
=======
- name: l1_loss_backward(Tensor grad_output, Tensor self, Tensor target, int reduction) -> Tensor
  grad_output: l1_loss_double_backward_grad_output(grad, grad_output, self, target, reduction)
  self: l1_loss_double_backward(grad, grad_output, self, target, reduction)
  target: l1_loss_double_backward(grad, grad_output, target, target, reduction)
  result: "self_p.is_complex()
          ?  l1_loss_double_backward_grad_output(grad_output_t, grad_output_p, self_p, target_p, reduction)
           + l1_loss_double_backward(self_t, grad_output_p, self_p, target_p, reduction)
           + l1_loss_double_backward(target_t, grad_output_p, target_p, target_p, reduction)
          : l1_loss_double_backward_grad_output(grad_output_t, grad_output_p, self_p, target_p, reduction)"

>>>>>>> c321dfe1
- name: log_sigmoid_backward(Tensor grad_output, Tensor self, Tensor buffer) -> Tensor
  grad_output: log_sigmoid_backward(grad, self, buffer)
  self: log_sigmoid_double_backward(grad * grad_output, self)

- name: _log_softmax_backward_data(Tensor grad_output, Tensor output, int dim, ScalarType input_dtype) -> Tensor
  grad_output: grad.to(output.dtype()) - (grad.to(output.dtype()) * output.exp()).sum(dim, true)
  output: (-grad_output.sum(dim, true) * output.exp() * grad.to(output.dtype())).to(output.dtype())

- name: leaky_relu_backward(Tensor grad_output, Tensor self, Scalar negative_slope, bool self_is_result) -> Tensor
  # self_is_result is always false here since double backward call is an out-of-place call, self is input itself
  grad_output: leaky_relu_backward(grad, self, negative_slope, false)
  self: zeros_like(grad)
  # leaky_relu_backward(grad_output, self, negative_slope, false)
  # computes grad_output * at::where(self_p > 0, 1, negative_slope)
  # so the jvp formula is the following:
  # grad_output_t * at::where(self_p > 0, self_p.new_ones([]), negative_slope);
  #
  # leaky_relu_backward(grad_output, result, negative_slope, true)
  # computes grad_output * at::where(result > 0, 1, negative_slope)
  # under the assumption that `negative_slope` is positive (otherwise,
  # it is not possible to compute the gradient).
  #
  # so the jvp formula is the following:
  # grad_output_t * at::where(result_p > 0, result_p.new_ones([]), negative_slope);
  # with the assumption that negative_slope is positive.
  #
  # Combined together that results in the following optimized kernel which
  # also checks the assumption that negative_slope is positive when self_is_result
  # is True:
  result: leaky_relu_backward(grad_output_t, self_p, negative_slope, self_is_result)

- name: max_pool2d_with_indices_backward(Tensor grad_output, Tensor self, int[2] kernel_size, int[2] stride, int[2] padding, int[2] dilation, bool ceil_mode, Tensor indices) -> Tensor
  grad_output: max_pool_double_backward(grad, indices, 2)
  self: zeros_like(self)
  indices: non_differentiable
  result: auto_linear

- name: max_pool3d_with_indices_backward(Tensor grad_output, Tensor self, int[3] kernel_size, int[3] stride, int[3] padding, int[3] dilation, bool ceil_mode, Tensor indices) -> Tensor
  grad_output: max_pool_double_backward(grad, indices, 3)
  self: zeros_like(self)
  indices: non_differentiable
  result: auto_linear

- name: mse_loss_backward(Tensor grad_output, Tensor self, Tensor target, int reduction) -> Tensor
  grad_output: mse_loss_backward(grad, self, target, reduction)
  self: mse_loss_double_backward(grad * grad_output, self, reduction)
  target: -mse_loss_double_backward(grad * grad_output, target, reduction)
  result: "  mse_loss_double_backward(self_t * grad_output_p, self_p, reduction)
           - mse_loss_double_backward(target_t * grad_output_p, target_p, reduction)
           + mse_loss_backward(grad_output_t, self_p, target_p, reduction)
          "

- name: nll_loss_backward(Tensor grad_output, Tensor self, Tensor target, Tensor? weight, int reduction, int ignore_index, Tensor total_weight) -> Tensor
  grad_output: nll_loss(grad, target, weight, reduction, ignore_index)
  self: zeros_like(grad)
  target: non_differentiable

- name: nll_loss2d_backward(Tensor grad_output, Tensor self, Tensor target, Tensor? weight, int reduction, int ignore_index, Tensor total_weight) -> Tensor
  grad_output: nll_loss2d(grad, target, weight, reduction, ignore_index)
  self: zeros_like(grad)
  target: non_differentiable

- name: rrelu_with_noise_backward(Tensor grad_output, Tensor self, Tensor noise, Scalar lower, Scalar upper, bool training, bool self_is_result) -> Tensor
  # self_is_result is always false here since double backward call is an out-of-place call, self is input itself
  grad_output: rrelu_with_noise_backward(grad, self, noise, lower, upper, training, false)
  self: zeros_like(grad)

- name: reflection_pad1d_backward(Tensor grad_output, Tensor self, int[2] padding) -> Tensor
  grad_output: reflection_pad1d(grad, padding)
  self: zeros_like(self)
  result: reflection_pad1d_backward(grad_output_t, self_p, padding)

- name: reflection_pad2d_backward(Tensor grad_output, Tensor self, int[4] padding) -> Tensor
  grad_output: reflection_pad2d(grad, padding)
  self: zeros_like(self)
  result: reflection_pad2d_backward(grad_output_t, self_p, padding)

- name: reflection_pad3d_backward(Tensor grad_output, Tensor self, int[6] padding) -> Tensor
  grad_output: reflection_pad3d(grad, padding)
  self: zeros_like(self)
  result: reflection_pad3d_backward(grad_output_t, self_p, padding)

- name: replication_pad1d_backward(Tensor grad_output, Tensor self, int[2] padding) -> Tensor
  grad_output: replication_pad1d(grad, padding)
  self: zeros_like(self)
  result: replication_pad1d_backward(grad_output_t, self_p, padding)

- name: replication_pad2d_backward(Tensor grad_output, Tensor self, int[4] padding) -> Tensor
  grad_output: replication_pad2d(grad, padding)
  self: zeros_like(self)
  result: replication_pad2d_backward(grad_output_t, self_p, padding)

- name: replication_pad3d_backward(Tensor grad_output, Tensor self, int[6] padding) -> Tensor
  grad_output: replication_pad3d(grad, padding)
  self: zeros_like(self)
  result: replication_pad3d_backward(grad_output_t, self_p, padding)

- name: sparse_sampled_addmm(Tensor self, Tensor mat1, Tensor mat2, *, Scalar beta=1, Scalar alpha=1) -> Tensor
  self: maybe_multiply(grad, beta.conj())
  mat1: maybe_multiply(grad.sparse_mask(self).mm(mat2.mH()), alpha.conj())
  mat2: maybe_multiply(mat1.mH().mm(grad.sparse_mask(self)), alpha.conj())

- name: smooth_l1_loss_backward(Tensor grad_output, Tensor self, Tensor target, int reduction, float beta) -> Tensor
  grad_output: smooth_l1_loss_backward(grad, self, target, reduction, beta)
  self: smooth_l1_loss_double_backward(grad * grad_output, self, target, reduction, beta)
  target: -smooth_l1_loss_double_backward(grad * grad_output, self, target, reduction, beta)
  result: "  smooth_l1_loss_double_backward(self_t * grad_output_p, self_p, target_p, reduction, beta)
           - smooth_l1_loss_double_backward(target_t * grad_output_p, self_p, target_p, reduction, beta)
           + smooth_l1_loss_backward(grad_output_t, self_p, target_p, reduction, beta)
          "

- name: huber_loss_backward(Tensor grad_output, Tensor self, Tensor target, int reduction, float delta) -> Tensor
  grad_output: huber_loss_double_backward_grad_output(grad, grad_output, self, target, reduction, delta)
  self: huber_loss_double_backward(grad * grad_output, self, target, reduction, delta)
  target: -huber_loss_double_backward(grad * grad_output, self, target, reduction, delta)

- name: softplus_backward(Tensor grad_output, Tensor self, Scalar beta, Scalar threshold) -> Tensor
  grad_output: softplus_backward(grad, self, beta, threshold)
  self: softplus_double_backward(grad * grad_output, self, beta, threshold)
  result: "softplus_backward(grad_output_t, self_p, beta, threshold)
         + softplus_double_backward(self_t * grad_output_p, self_p, beta, threshold)"

- name: _softmax_backward_data(Tensor grad_output, Tensor output, int dim, ScalarType input_dtype) -> Tensor
  grad_output: _softmax_backward_data(grad.to(output.dtype()), output, dim, input_dtype)
  output: softmax_double_backward(grad.to(output.dtype()), grad_output, dim, output).to(output.dtype())

- name: soft_margin_loss_backward(Tensor grad_output, Tensor self, Tensor target, int reduction) -> Tensor
  grad_output: soft_margin_loss_double_backward_grad_output(grad, grad_output, self, target, reduction)
  self: soft_margin_loss_double_backward(grad * grad_output, self, target, reduction)

- name: softshrink_backward(Tensor grad_output, Tensor self, Scalar lambd) -> Tensor
  grad_output: softshrink_backward(grad, self, lambd)
  self: zeros_like(grad)
  result: at::where((self_p > lambd).logical_or(self_p < -lambd), grad_output_t, at::zeros({}, result.options()).expand_as(result))

- name: threshold_backward(Tensor grad_output, Tensor self, Scalar threshold) -> Tensor
  grad_output: threshold_backward(grad, self, threshold)
  self: zeros_like(grad)
  result: zeros_like(self_t) + threshold_backward(grad_output_t, self_p, threshold)

- name: upsample_linear1d_backward(Tensor grad_output, int[1] output_size, int[3] input_size, bool align_corners, float? scales=None) -> Tensor
  grad_output: upsample_linear1d(grad, output_size, align_corners, scales)
  result: auto_linear

- name: upsample_bilinear2d_backward(Tensor grad_output, int[2] output_size, int[4] input_size, bool align_corners, float? scales_h=None, float? scales_w=None) -> Tensor
  grad_output: upsample_bilinear2d(grad, output_size, align_corners, scales_h, scales_w)
  result: auto_linear

- name: _upsample_bilinear2d_aa_backward(Tensor grad_output, int[2] output_size, int[4] input_size, bool align_corners, float? scales_h=None, float? scales_w=None) -> Tensor
  grad_output: _upsample_bilinear2d_aa(grad, output_size, align_corners, scales_h, scales_w)
  result: auto_linear

- name: upsample_bicubic2d_backward(Tensor grad_output, int[2] output_size, int[4] input_size, bool align_corners, float? scales_h=None, float? scales_w=None) -> Tensor
  grad_output: upsample_bicubic2d(grad, output_size, align_corners, scales_h, scales_w)
  result: auto_linear

- name: _upsample_bicubic2d_aa_backward(Tensor grad_output, int[2] output_size, int[4] input_size, bool align_corners, float? scales_h=None, float? scales_w=None) -> Tensor
  grad_output: _upsample_bicubic2d_aa(grad, output_size, align_corners, scales_h, scales_w)

- name: upsample_trilinear3d_backward(Tensor grad_output, int[3] output_size, int[5] input_size, bool align_corners, float? scales_d=None, float? scales_h=None, float? scales_w=None) -> Tensor
  grad_output: upsample_trilinear3d(grad, output_size, align_corners, scales_d, scales_h, scales_w)
  result: auto_linear

- name: upsample_nearest1d_backward(Tensor grad_output, int[1] output_size, int[3] input_size, float? scales=None) -> Tensor
  grad_output: upsample_nearest1d(grad, output_size, scales)
  result: auto_linear

- name: _upsample_nearest_exact1d_backward(Tensor grad_output, int[1] output_size, int[3] input_size, float? scales=None) -> Tensor
  grad_output: _upsample_nearest_exact1d(grad, output_size, scales)
  result: auto_linear

- name: upsample_nearest2d_backward(Tensor grad_output, int[2] output_size, int[4] input_size, float? scales_h=None, float? scales_w=None) -> Tensor
  grad_output: upsample_nearest2d(grad, output_size, scales_h, scales_w)
  result: auto_linear

- name: _upsample_nearest_exact2d_backward(Tensor grad_output, int[2] output_size, int[4] input_size, float? scales_h=None, float? scales_w=None) -> Tensor
  grad_output: _upsample_nearest_exact2d(grad, output_size, scales_h, scales_w)
  result: auto_linear

- name: upsample_nearest3d_backward(Tensor grad_output, int[3] output_size, int[5] input_size, float? scales_d=None, float? scales_h=None, float? scales_w=None) -> Tensor
  grad_output: upsample_nearest3d(grad, output_size, scales_d, scales_h, scales_w)
  result: auto_linear

- name: _upsample_nearest_exact3d_backward(Tensor grad_output, int[3] output_size, int[5] input_size, float? scales_d=None, float? scales_h=None, float? scales_w=None) -> Tensor
  grad_output: _upsample_nearest_exact3d(grad, output_size, scales_d, scales_h, scales_w)
  result: auto_linear

- name: upsample_linear1d_backward.vec(Tensor grad_output, int[]? output_size, int[] input_size, bool align_corners, float[]? scale_factors) -> Tensor
  grad_output: upsample_linear1d(grad, output_size, align_corners, scale_factors)
  result: auto_linear

- name: upsample_bilinear2d_backward.vec(Tensor grad_output, int[]? output_size, int[] input_size, bool align_corners, float[]? scale_factors) -> Tensor
  grad_output: upsample_bilinear2d(grad, output_size, align_corners, scale_factors)
  result: auto_linear

- name: _upsample_bilinear2d_aa_backward.vec(Tensor grad_output, int[]? output_size, int[] input_size, bool align_corners, float[]? scale_factors) -> Tensor
  grad_output: _upsample_bilinear2d_aa(grad, output_size, align_corners, scale_factors)
  result: auto_linear

- name: upsample_trilinear3d_backward.vec(Tensor grad_output, int[]? output_size, int[] input_size, bool align_corners, float[]? scale_factors) -> Tensor
  grad_output: upsample_trilinear3d(grad, output_size, align_corners, scale_factors)
  result: auto_linear

- name: upsample_bicubic2d_backward.vec(Tensor grad_output, int[]? output_size, int[] input_size, bool align_corners, float[]? scale_factors) -> Tensor
  grad_output: upsample_bicubic2d(grad, output_size, align_corners, scale_factors)
  result: auto_linear

- name: _upsample_bicubic2d_aa_backward.vec(Tensor grad_output, int[]? output_size, int[] input_size, bool align_corners, float[]? scale_factors) -> Tensor
  grad_output: _upsample_bicubic2d_aa(grad, output_size, align_corners, scale_factors)

- name: upsample_nearest1d_backward.vec(Tensor grad_output, int[]? output_size, int[] input_size, float[]? scale_factors) -> Tensor
  grad_output: upsample_nearest1d(grad, output_size, scale_factors)
  result: auto_linear

- name: _upsample_nearest_exact1d_backward.vec(Tensor grad_output, int[]? output_size, int[] input_size, float[]? scale_factors) -> Tensor
  grad_output: _upsample_nearest_exact1d(grad, output_size, scale_factors)
  result: auto_linear

- name: upsample_nearest2d_backward.vec(Tensor grad_output, int[]? output_size, int[] input_size, float[]? scale_factors) -> Tensor
  grad_output: upsample_nearest2d(grad, output_size, scale_factors)
  result: auto_linear

- name: _upsample_nearest_exact2d_backward.vec(Tensor grad_output, int[]? output_size, int[] input_size, float[]? scale_factors) -> Tensor
  grad_output: _upsample_nearest_exact2d(grad, output_size, scale_factors)
  result: auto_linear

- name: upsample_nearest3d_backward.vec(Tensor grad_output, int[]? output_size, int[] input_size, float[]? scale_factors) -> Tensor
  grad_output: upsample_nearest3d(grad, output_size, scale_factors)
  result: auto_linear

- name: _upsample_nearest_exact3d_backward.vec(Tensor grad_output, int[]? output_size, int[] input_size, float[]? scale_factors) -> Tensor
  grad_output: _upsample_nearest_exact3d(grad, output_size, scale_factors)
  result: auto_linear

- name: sigmoid_backward(Tensor grad_output, Tensor output) -> Tensor
  grad_output: sigmoid_backward(grad, output.conj())
  output: grad.conj() * grad_output * (-2 * output.conj() + 1)
  result: sigmoid_backward(grad_output_t, output_p) + output_t.conj() * grad_output_p * (-2 * output_p.conj() + 1)

- name: tanh_backward(Tensor grad_output, Tensor output) -> Tensor
  grad_output: tanh_backward(grad, output.conj())
  output: grad.conj() * (-2 * output.conj() * grad_output)
  result: tanh_backward(grad_output_t, output_p) + output_t.conj() * (-2 * output_p.conj() * grad_output_p)

# cudnn
- name: _cudnn_ctc_loss(Tensor log_probs, Tensor targets, int[] input_lengths, int[] target_lengths, int blank, bool deterministic, bool zero_infinity) -> (Tensor, Tensor)
  log_probs: _cudnn_ctc_loss_backward(grad, result0, result1, zero_infinity)

- name: cudnn_convolution_transpose(Tensor self, Tensor weight, int[] padding, int[] output_padding, int[] stride, int[] dilation, int groups, bool benchmark, bool deterministic, bool allow_tf32) -> Tensor
  self, weight: "_cudnn_convolution_backward(self, grad, weight, padding, output_padding, stride, dilation, true, groups, {grad_input_mask[0], grad_input_mask[1]})"

- name: _mps_convolution_transpose(Tensor self, Tensor weight, int[] padding, int[] output_padding, int[] stride, int[] dilation, int groups) -> Tensor
  self, weight: "grad.defined() ? mps_convolution_transpose_backward(self, grad, weight, padding, output_padding, stride, dilation, groups, grad_input_mask) : std::tuple<Tensor, Tensor>()"

- name: cudnn_convolution(Tensor self, Tensor weight, int[] padding, int[] stride, int[] dilation, int groups, bool benchmark, bool deterministic, bool allow_tf32) -> Tensor
  self, weight: "_cudnn_convolution_backward(self, grad, weight, padding, std::vector<int64_t>(padding.size(), 0), stride, dilation, false, groups, {grad_input_mask[0], grad_input_mask[1]})"

- name: cudnn_grid_sampler(Tensor self, Tensor grid) -> Tensor output
  self, grid: "grad.defined() ? cudnn_grid_sampler_backward(self, grid, grad) : std::tuple<Tensor, Tensor>()"

- name: cudnn_affine_grid_generator(Tensor theta, int N, int C, int H, int W) -> Tensor grid
  theta: cudnn_affine_grid_generator_backward(grad, N, C, H, W)

# NB: Why is the backwards here so complicated?  CuDNN cannot be used to compute
# backward in evaluation mode, because the math for backward in evaluation mode
# is different (since the forward math is different), and CuDNN does not support
# it.  And in any case, you shouldn't be using this bn in evaluation mode,
# because it should be merged into the previous convolution (left for future
# work.)
# NB2: The quotes around the gradient are needed to appease YAML parsing rules.
- name: cudnn_batch_norm(Tensor input, Tensor weight, Tensor? bias, Tensor? running_mean, Tensor? running_var, bool training, float exponential_average_factor, float epsilon) -> (Tensor, Tensor, Tensor, Tensor)
  input, weight, bias: "grad.defined() ? (training ? cudnn_batch_norm_backward(input, grad.contiguous(input.suggest_memory_format()), weight, running_mean, running_var, result1, result2, epsilon, retain_variables ? result3.clone() : result3) : native_batch_norm_backward(grad, input, weight, running_mean, running_var, result1, result2, training, epsilon, grad_input_mask)) : std::tuple<Tensor, Tensor, Tensor>()"
  result0: batch_norm_jvp(input_p, input_t, weight_p, weight_t, bias_p, bias_t, running_mean, running_var, result1, result2, training, epsilon)

# HACK: save_mean and save_var are going to be passed in as
# requires_grad variables (even though we'll never backprop through
# them) so we need to prevent the unpacking from triggering an error.
- name: cudnn_batch_norm_backward(Tensor input, Tensor grad_output, Tensor weight, Tensor? running_mean, Tensor? running_var, Tensor? save_mean, Tensor? save_var, float epsilon, Tensor reserveSpace) -> (Tensor, Tensor, Tensor)
  save_mean: not_implemented("cudnn_batch_norm_backward save_mean")
  save_var: not_implemented("cudnn_batch_norm_backward save_var")
  reserveSpace: not_implemented("cudnn_batch_norm_backward reserveSpace")
  input, weight, grad_output: batchnorm_double_backward(input, weight, grads[0], grads[1], grads[2], grad_output, running_mean, running_var, true, epsilon, save_mean, save_var, grad_input_mask)

# nnpack

- name: _nnpack_spatial_convolution(Tensor input, Tensor weight, Tensor? bias, int[2] padding, int[2] stride=1) -> Tensor
  # NNPACK does not support strided convolutions in the backwards path, which is the reason why we are using the closest available function that does here.
  input, weight, bias: "grad.defined() ? convolution_backward(grad, input, weight, bias->sizes(), stride, padding, std::vector<int64_t>(padding.size(), 1), false, std::vector<int64_t>(padding.size(), 0), 1, grad_input_mask) : std::tuple<Tensor, Tensor, Tensor>()"

#LSTM MPS
- name: _lstm_mps(Tensor input, Tensor[] hx, Tensor[] params, bool has_biases, int num_layers, float dropout, bool train, bool bidirectional, bool batch_first) -> (Tensor, Tensor, Tensor, Tensor, Tensor)
  output_differentiability: [True, True, True, False, False]
  input, hx, params: "lstm_mps_backward(grads[0], grads[1], grads[2], result3, result4, input, hx, params, has_biases, num_layers, dropout, train, bidirectional, batch_first)"

- name: lstm_mps_backward(Tensor grad_y, Tensor? grad_hy, Tensor? grad_cy, Tensor z_state, Tensor cell_state_fwd, Tensor input, Tensor[] hx, Tensor[] params, bool has_biases, int num_layers, float dropout, bool train, bool bidirectional, bool batch_first) -> (Tensor, Tensor[], Tensor[])



# Only frst three of _cudnn_rnn outputs can have gradients.
# _cudnn_rnn outputs: (output, hy, cy, reserve, weight_buf)
- name: _cudnn_rnn(Tensor input, Tensor[] weight, int weight_stride0, Tensor? weight_buf, Tensor hx, Tensor? cx, int mode, int hidden_size, int proj_size, int num_layers, bool batch_first, float dropout, bool train, bool bidirectional, int[] batch_sizes, Tensor? dropout_state) -> (Tensor, Tensor, Tensor, Tensor, Tensor)
  dropout_state: non_differentiable
  output_differentiability: [True, True, True, False, False]
  input, hx, cx, weight: "_cudnn_rnn_backward(input, weight, weight_stride0, result4, hx, cx, result0, grads[0], grads[1], grads[2], mode, hidden_size, proj_size, num_layers, batch_first, dropout, train, bidirectional, batch_sizes, dropout_state, retain_variables ? result3.clone() : result3, grad_input_mask)"

- name: _cudnn_rnn_backward(Tensor input, Tensor[] weight, int weight_stride0, Tensor weight_buf, Tensor hx, Tensor? cx, Tensor output, Tensor? grad_output, Tensor? grad_hy, Tensor? grad_cy, int mode, int hidden_size, int proj_size, int num_layers, bool batch_first, float dropout, bool train, bool bidirectional, int[] batch_sizes, Tensor? dropout_state, Tensor reserve, bool[4] output_mask) -> (Tensor, Tensor, Tensor, Tensor[])
  dropout_state: non_differentiable
  input: not_implemented("_cudnn_rnn_backward", kCudnnDoubleBackwardMsg)
  weight: not_implemented_list("_cudnn_rnn_backward", kCudnnDoubleBackwardMsg)
  hx: not_implemented("_cudnn_rnn_backward", kCudnnDoubleBackwardMsg)
  cx: not_implemented("_cudnn_rnn_backward", kCudnnDoubleBackwardMsg)
  output: not_implemented("_cudnn_rnn_backward", kCudnnDoubleBackwardMsg)
  grad_output: not_implemented("_cudnn_rnn_backward", kCudnnDoubleBackwardMsg)
  grad_hy: not_implemented("_cudnn_rnn_backward", kCudnnDoubleBackwardMsg)
  grad_cy: not_implemented("_cudnn_rnn_backward", kCudnnDoubleBackwardMsg)

# miopen

- name: miopen_convolution_transpose(Tensor self, Tensor weight, Tensor? bias, int[] padding, int[] output_padding, int[] stride, int[] dilation, int groups, bool benchmark, bool deterministic) -> Tensor
  self, weight, bias: "grad.defined() ? convolution_backward(grad, self, weight, bias->sizes(), stride, padding, dilation, true, output_padding, groups, grad_input_mask) : std::tuple<Tensor, Tensor, Tensor>()"

- name: miopen_convolution(Tensor self, Tensor weight, Tensor? bias, int[] padding, int[] stride, int[] dilation, int groups, bool benchmark, bool deterministic) -> Tensor
  self, weight, bias: "grad.defined() ? convolution_backward(grad, self, weight, bias->sizes(), stride, padding, dilation, false, std::vector<int64_t>(padding.size(), 0), groups, grad_input_mask) : std::tuple<Tensor, Tensor, Tensor>()"

- name: miopen_depthwise_convolution(Tensor self, Tensor weight, Tensor? bias, int[] padding, int[] stride, int[] dilation, int groups, bool benchmark, bool deterministic) -> Tensor
  self, weight, bias: "grad.defined() ? convolution_backward(grad, self, weight, bias->sizes(), stride, padding, dilation, false, std::vector<int64_t>(padding.size(), 0), groups, grad_input_mask) : std::tuple<Tensor, Tensor, Tensor>()"

- name: miopen_batch_norm(Tensor input, Tensor weight, Tensor? bias, Tensor? running_mean, Tensor? running_var, bool training, float exponential_average_factor, float epsilon) -> (Tensor, Tensor, Tensor)
  input, weight, bias: "grad.defined() ? (training ? miopen_batch_norm_backward(input, grad.contiguous(), weight, running_mean, running_var, result1, result2, epsilon) : native_batch_norm_backward(grad, input, weight, running_mean, running_var, result1, result2, training, epsilon, grad_input_mask)) : std::tuple<Tensor, Tensor, Tensor>()"

- name: miopen_batch_norm_backward(Tensor input, Tensor grad_output, Tensor weight, Tensor? running_mean, Tensor? running_var, Tensor? save_mean, Tensor? save_var, float epsilon) -> (Tensor, Tensor, Tensor)
  save_mean: not_implemented("miopen_batch_norm_backward save_mean")
  save_var: not_implemented("miopen_batch_norm_backward save_var")
  input, weight, grad_output: batchnorm_double_backward(input, weight, grads[0], grads[1], grads[2], grad_output, running_mean, running_var, true, epsilon, save_mean, save_var, grad_input_mask)

- name: miopen_rnn(Tensor input, Tensor[] weight, int weight_stride0, Tensor hx, Tensor? cx, int mode, int hidden_size, int num_layers, bool batch_first, float dropout, bool train, bool bidirectional, int[] batch_sizes, Tensor? dropout_state) -> (Tensor, Tensor, Tensor, Tensor, Tensor)
  dropout_state: non_differentiable
  output_differentiability: [True, True, True, False, False]
  input, hx, cx, weight: "miopen_rnn_backward(input, weight, weight_stride0, result4, hx, cx, result0, grads[0], grads[1], grads[2], mode, hidden_size, num_layers, batch_first, dropout, train, bidirectional, batch_sizes, dropout_state, retain_variables ? result3.clone() : result3, grad_input_mask)"

- name: miopen_rnn_backward(Tensor input, Tensor[] weight, int weight_stride0, Tensor weight_buf, Tensor hx, Tensor? cx, Tensor output, Tensor? grad_output, Tensor? grad_hy, Tensor? grad_cy, int mode, int hidden_size, int num_layers, bool batch_first, float dropout, bool train, bool bidirectional, int[] batch_sizes, Tensor? dropout_state, Tensor reserve, bool[4] output_mask) -> (Tensor, Tensor, Tensor, Tensor[])
  dropout_state: non_differentiable

# mkldnn
- name: mkldnn_convolution(Tensor self, Tensor weight, Tensor? bias, int[] padding, int[] stride, int[] dilation, int groups) -> Tensor
  self, weight, bias: "grad.defined() ? convolution_backward(grad, self, weight, bias->sizes(), stride, padding, dilation, /*transposed=*/ false, /*output_padding=*/ std::vector<int64_t>(padding.size(), 0), groups, grad_input_mask) : std::tuple<Tensor, Tensor, Tensor>()"

- name: mkldnn_linear(Tensor self, Tensor weight, Tensor? bias=None) -> Tensor
  self, weight, bias: mkldnn_linear_backward(self, grad, weight, grad_input_mask)

- name: mkldnn_max_pool2d(Tensor self, int[2] kernel_size, int[2] stride=[], int[2] padding=0, int[2] dilation=1, bool ceil_mode=False) -> Tensor
  self: mkldnn_max_pool2d_backward(grad, result, self, kernel_size, stride, padding, dilation, ceil_mode)

- name: mkldnn_max_pool3d(Tensor self, int[3] kernel_size, int[3] stride=[], int[3] padding=0, int[3] dilation=1, bool ceil_mode=False) -> Tensor
  self: mkldnn_max_pool3d_backward(grad, result, self, kernel_size, stride, padding, dilation, ceil_mode)

- name: mkldnn_adaptive_avg_pool2d(Tensor self, int[2] output_size) -> Tensor
  self: mkldnn_adaptive_avg_pool2d_backward(grad, self)

- name: _mkldnn_reshape(Tensor self, int[] shape) -> Tensor
  self: grad.reshape(self.sizes())

# fft
- name: _fft_r2c(Tensor self, int[] dim, int normalization, bool onesided) -> Tensor
  self: fft_r2c_backward(grad, dim, normalization, onesided, self.size(dim.back()))
  result: auto_linear

- name: _fft_c2r(Tensor self, int[] dim, int normalization, int last_dim_size) -> Tensor
  self: fft_c2r_backward(grad, dim, normalization)
  result: auto_linear

- name: _fft_c2c(Tensor self, int[] dim, int normalization, bool forward) -> Tensor
  self: _fft_c2c(grad, dim, normalization, !forward)
  result: auto_linear

- name: unbind.int(Tensor(a -> *) self, int dim=0) -> Tensor(a)[]
  self: unbind_backward(grads, dim)
  result: auto_linear

- name: stack(Tensor[] tensors, int dim=0) -> Tensor
  tensors: "grad.defined() ? unbind(grad, dim) : std::vector<Tensor>(tensors.size())"
  result: stack_jvp(tensors, dim)

# fused RNN kernels

# Only frst two of _thnn_fused_lstm_cell outputs can have gradients.
# _thnn_fused_lstm_cell outputs: (hy, cy, workspace)
- name: _thnn_fused_lstm_cell(Tensor input_gates, Tensor hidden_gates, Tensor cx, Tensor? input_bias=None, Tensor? hidden_bias=None) -> (Tensor, Tensor, Tensor)
  output_differentiability: [True, True, False]
  input_gates, hidden_gates, cx, input_bias, hidden_bias: "GradMode::is_enabled() ? _thnn_differentiable_lstm_cell_backward(grads[0], grads[1], input_gates, hidden_gates, input_bias, hidden_bias, cx, result1) : _thnn_fused_lstm_cell_backward(grads[0], grads[1], cx, result1, result2, input_bias.defined())"

- name: _thnn_fused_gru_cell(Tensor input_gates, Tensor hidden_gates, Tensor hx, Tensor? input_bias=None, Tensor? hidden_bias=None) -> (Tensor, Tensor)
  input_gates, hidden_gates, hx, input_bias, hidden_bias: "grad.defined() ? (GradMode::is_enabled() ? _thnn_differentiable_gru_cell_backward(grad, input_gates, hidden_gates, hx, input_bias, hidden_bias) : _thnn_fused_gru_cell_backward(grad, result1, input_bias.defined())) : std::tuple<Tensor, Tensor, Tensor, Tensor, Tensor>()"

# PackedSequence helpers
- name: _pack_padded_sequence(Tensor input, Tensor lengths, bool batch_first) -> (Tensor, Tensor)
  input: _pack_padded_sequence_backward(grad, input.sizes(), result1, batch_first)

# TH wrappers
- name: eq.Scalar(Tensor self, Scalar other) -> Tensor
  output_differentiability: [False]

- name: eq.Tensor(Tensor self, Tensor other) -> Tensor
  output_differentiability: [False]

- name: ge.Scalar(Tensor self, Scalar other) -> Tensor
  output_differentiability: [False]

- name: ge.Tensor(Tensor self, Tensor other) -> Tensor
  output_differentiability: [False]

- name: gt.Scalar(Tensor self, Scalar other) -> Tensor
  output_differentiability: [False]

- name: gt.Tensor(Tensor self, Tensor other) -> Tensor
  output_differentiability: [False]

- name: le.Scalar(Tensor self, Scalar other) -> Tensor
  output_differentiability: [False]

- name: le.Tensor(Tensor self, Tensor other) -> Tensor
  output_differentiability: [False]

- name: lt.Scalar(Tensor self, Scalar other) -> Tensor
  output_differentiability: [False]

- name: lt.Tensor(Tensor self, Tensor other) -> Tensor
  output_differentiability: [False]

- name: ne.Scalar(Tensor self, Scalar other) -> Tensor
  output_differentiability: [False]

- name: ne.Tensor(Tensor self, Tensor other) -> Tensor
  output_differentiability: [False]

- name: multinomial(Tensor self, int num_samples, bool replacement=False, *, Generator? generator=None) -> Tensor
  output_differentiability: [False]

- name: nonzero(Tensor self) -> Tensor
  output_differentiability: [False]

- name: segment_reduce(Tensor data, str reduce, *, Tensor? lengths=None, Tensor? indices=None, Tensor? offsets=None, int axis=0, bool unsafe=False, Scalar? initial=None) -> Tensor
  data: _segment_reduce_backward(grad, result, data, reduce, lengths, offsets, axis, initial)

- name: _pin_memory(Tensor self, Device? device=None) -> Tensor
  self: grad

# Empty factory functions have explicit non-differentiability so that they propagate the class
# when used with a Tensor subclass together with __torch_dispatch__.
# All the other factory functions are composite and call into one of these.
- name: new_empty(Tensor self, int[] size, *, ScalarType? dtype=None, Layout? layout=None, Device? device=None, bool? pin_memory=None) -> Tensor
  self: non_differentiable
  output_differentiability: [False]

- name: new_empty_strided(Tensor self, int[] size, int[] stride, *, ScalarType? dtype=None, Layout? layout=None, Device? device=None, bool? pin_memory=None) -> Tensor
  self: non_differentiable
  output_differentiability: [False]

- name: empty_like(Tensor self, *, ScalarType? dtype=None, Layout? layout=None, Device? device=None, bool? pin_memory=None, MemoryFormat? memory_format=None) -> Tensor
  self: non_differentiable
  output_differentiability: [False]

- name: _new_zeros_with_same_feature_meta(Tensor self, Tensor other, *, int self_num_batch_dims=0) -> Tensor
  self: non_differentiable
  other: non_differentiable
  output_differentiability: [False]

- name: _test_warn_in_autograd(Tensor self) -> Tensor
  self: warn_backwards(grad)

- name: _efficientzerotensor(int[] size, *, ScalarType? dtype=None, Layout? layout=None, Device? device=None, bool? pin_memory=None) -> Tensor
  output_differentiability: [False]

- name: scatter_reduce.two(Tensor self, int dim, Tensor index, Tensor src, str reduce, *, bool include_self=True) -> Tensor
  self, src: scatter_reduce_backward(grad, self, dim, index, src, reduce, include_self, result)
  index: non_differentiable

- name: special_bessel_j0(Tensor self) -> Tensor
  self: non_differentiable

- name: special_bessel_j1(Tensor self) -> Tensor
  self: non_differentiable

- name: special_bessel_y0(Tensor self) -> Tensor
  self: non_differentiable

- name: special_bessel_y1(Tensor self) -> Tensor
  self: non_differentiable

- name: special_chebyshev_polynomial_t(Tensor x, Tensor n) -> Tensor
  x: non_differentiable
  n: non_differentiable

- name: special_chebyshev_polynomial_t.x_scalar(Scalar x, Tensor n) -> Tensor
  n: non_differentiable

- name: special_chebyshev_polynomial_t.n_scalar(Tensor x, Scalar n) -> Tensor
  x: non_differentiable

- name: special_chebyshev_polynomial_u(Tensor x, Tensor n) -> Tensor
  x: non_differentiable
  n: non_differentiable

- name: special_chebyshev_polynomial_u.x_scalar(Scalar x, Tensor n) -> Tensor
  n: non_differentiable

- name: special_chebyshev_polynomial_u.n_scalar(Tensor x, Scalar n) -> Tensor
  x: non_differentiable

- name: special_chebyshev_polynomial_v(Tensor x, Tensor n) -> Tensor
  x: non_differentiable
  n: non_differentiable

- name: special_chebyshev_polynomial_v.x_scalar(Scalar x, Tensor n) -> Tensor
  n: non_differentiable

- name: special_chebyshev_polynomial_v.n_scalar(Tensor x, Scalar n) -> Tensor
  x: non_differentiable

- name: special_chebyshev_polynomial_w(Tensor x, Tensor n) -> Tensor
  x: non_differentiable
  n: non_differentiable

- name: special_chebyshev_polynomial_w.x_scalar(Scalar x, Tensor n) -> Tensor
  n: non_differentiable

- name: special_chebyshev_polynomial_w.n_scalar(Tensor x, Scalar n) -> Tensor
  x: non_differentiable

- name: special_hermite_polynomial_h(Tensor x, Tensor n) -> Tensor
  x: non_differentiable
  n: non_differentiable

- name: special_hermite_polynomial_h.x_scalar(Scalar x, Tensor n) -> Tensor
  n: non_differentiable

- name: special_hermite_polynomial_h.n_scalar(Tensor x, Scalar n) -> Tensor
  x: non_differentiable

- name: special_hermite_polynomial_he(Tensor x, Tensor n) -> Tensor
  x: non_differentiable
  n: non_differentiable

- name: special_hermite_polynomial_he.x_scalar(Scalar x, Tensor n) -> Tensor
  n: non_differentiable

- name: special_hermite_polynomial_he.n_scalar(Tensor x, Scalar n) -> Tensor
  x: non_differentiable

- name: special_laguerre_polynomial_l(Tensor x, Tensor n) -> Tensor
  x: non_differentiable
  n: non_differentiable

- name: special_laguerre_polynomial_l.x_scalar(Scalar x, Tensor n) -> Tensor
  n: non_differentiable

- name: special_laguerre_polynomial_l.n_scalar(Tensor x, Scalar n) -> Tensor
  x: non_differentiable

- name: special_legendre_polynomial_p(Tensor x, Tensor n) -> Tensor
  x: non_differentiable
  n: non_differentiable

- name: special_legendre_polynomial_p.x_scalar(Scalar x, Tensor n) -> Tensor
  n: non_differentiable

- name: special_legendre_polynomial_p.n_scalar(Tensor x, Scalar n) -> Tensor
  x: non_differentiable

- name: special_modified_bessel_i0(Tensor self) -> Tensor
  self: non_differentiable

- name: special_modified_bessel_i1(Tensor self) -> Tensor
  self: non_differentiable

- name: special_modified_bessel_k0(Tensor self) -> Tensor
  self: non_differentiable

- name: special_modified_bessel_k1(Tensor self) -> Tensor
  self: non_differentiable

- name: special_shifted_chebyshev_polynomial_t(Tensor x, Tensor n) -> Tensor
  x: non_differentiable
  n: non_differentiable

- name: special_shifted_chebyshev_polynomial_t.x_scalar(Scalar x, Tensor n) -> Tensor
  n: non_differentiable

- name: special_shifted_chebyshev_polynomial_t.n_scalar(Tensor x, Scalar n) -> Tensor
  x: non_differentiable

- name: special_shifted_chebyshev_polynomial_u(Tensor x, Tensor n) -> Tensor
  x: non_differentiable
  n: non_differentiable

- name: special_shifted_chebyshev_polynomial_u.x_scalar(Scalar x, Tensor n) -> Tensor
  n: non_differentiable

- name: special_shifted_chebyshev_polynomial_u.n_scalar(Tensor x, Scalar n) -> Tensor
  x: non_differentiable

- name: special_shifted_chebyshev_polynomial_v(Tensor x, Tensor n) -> Tensor
  x: non_differentiable
  n: non_differentiable

- name: special_shifted_chebyshev_polynomial_v.x_scalar(Scalar x, Tensor n) -> Tensor
  n: non_differentiable

- name: special_shifted_chebyshev_polynomial_v.n_scalar(Tensor x, Scalar n) -> Tensor
  x: non_differentiable

- name: special_shifted_chebyshev_polynomial_w(Tensor x, Tensor n) -> Tensor
  x: non_differentiable
  n: non_differentiable

- name: special_shifted_chebyshev_polynomial_w.x_scalar(Scalar x, Tensor n) -> Tensor
  n: non_differentiable

- name: special_shifted_chebyshev_polynomial_w.n_scalar(Tensor x, Scalar n) -> Tensor
  x: non_differentiable<|MERGE_RESOLUTION|>--- conflicted
+++ resolved
@@ -2289,19 +2289,6 @@
   self: zeros_like(grad)
   target: zeros_like(grad)
 
-<<<<<<< HEAD
-=======
-- name: l1_loss_backward(Tensor grad_output, Tensor self, Tensor target, int reduction) -> Tensor
-  grad_output: l1_loss_double_backward_grad_output(grad, grad_output, self, target, reduction)
-  self: l1_loss_double_backward(grad, grad_output, self, target, reduction)
-  target: l1_loss_double_backward(grad, grad_output, target, target, reduction)
-  result: "self_p.is_complex()
-          ?  l1_loss_double_backward_grad_output(grad_output_t, grad_output_p, self_p, target_p, reduction)
-           + l1_loss_double_backward(self_t, grad_output_p, self_p, target_p, reduction)
-           + l1_loss_double_backward(target_t, grad_output_p, target_p, target_p, reduction)
-          : l1_loss_double_backward_grad_output(grad_output_t, grad_output_p, self_p, target_p, reduction)"
-
->>>>>>> c321dfe1
 - name: log_sigmoid_backward(Tensor grad_output, Tensor self, Tensor buffer) -> Tensor
   grad_output: log_sigmoid_backward(grad, self, buffer)
   self: log_sigmoid_double_backward(grad * grad_output, self)
