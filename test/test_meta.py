--- conflicted
+++ resolved
@@ -986,13 +986,7 @@
     aten.mvlgamma.out: {f16},  # aten::mvlgamma.out
     aten.nanmedian.default: {f16},  # aten::nanmedian
     aten.nanmedian.dim: {f16},  # aten::nanmedian.dim_values
-<<<<<<< HEAD
     aten.native_group_norm.default: {bf16, f16},
-=======
-    aten.native_batch_norm.default: {bf16, f16},  # waiting on https://github.com/pytorch/pytorch/pull/77407
-    aten.native_dropout.default: {bf16, f16, f32, f64},
-    aten.native_layer_norm.default: {f16},  # aten::var_mean.correction
->>>>>>> b473b349
     aten.nll_loss2d_forward.default: {f16},  # aten::nll_loss2d_forward
     aten.ormqr.default: {f32, f64},  # aten::ormqr
     aten.ormqr.out: {f32, f64},  # aten::ormqr.out
