--- conflicted
+++ resolved
@@ -121,17 +121,26 @@
 
         for some_data in all_data:
             name, _, config = self._get_name_data_config(some_data, defaults)
-<<<<<<< HEAD
-            assert sparsifier.data_groups[name][scheduler_param] == config[scheduler_param] * 0.5
+            assert sparsifier.data_groups[name][schedule_param] == config[schedule_param] * 0.5
+
+        # checking step count
+        step_cnt = 5
+        for _ in range(0, step_cnt):
+            sparsifier.step()
+            scheduler.step()
+
+        assert scheduler._step_count == step_cnt + 2  # step_cnt + step above + 1 step in constructor
 
     def test_state_dict(self):
-        sparsifier, data_list, defaults, data_with_config = self._get_sparsifier(return_data=True)
-        scheduler1 = self._get_scheduler(sparsifier)
+        data_list, data_with_config, defaults = self._get_data()
+        sparsifier = self._get_sparsifier(data_list, data_with_config, defaults)
+        schedule_param = self._get_schedule_param()
+        scheduler1 = self._get_scheduler(sparsifier, schedule_param)
 
         sparsifier.step()
         scheduler1.step()
 
-        scheduler2 = self._get_scheduler(sparsifier)
+        scheduler2 = self._get_scheduler(sparsifier, schedule_param)
         all_data = data_list + data_with_config
         for some_data in all_data:
             name, _, _ = self._get_name_data_config(some_data, defaults)
@@ -144,15 +153,4 @@
         for some_data in all_data:
             name, _, _ = self._get_name_data_config(some_data, defaults)
             assert scheduler1.base_param[name] == scheduler2.base_param[name]
-            assert scheduler1._last_param[name] == scheduler2._last_param[name]
-=======
-            assert sparsifier.data_groups[name][schedule_param] == config[schedule_param] * 0.5
-
-        # checking step count
-        step_cnt = 5
-        for _ in range(0, step_cnt):
-            sparsifier.step()
-            scheduler.step()
-
-        assert scheduler._step_count == step_cnt + 2  # step_cnt + step above + 1 step in constructor
->>>>>>> ee9fbc25
+            assert scheduler1._last_param[name] == scheduler2._last_param[name]