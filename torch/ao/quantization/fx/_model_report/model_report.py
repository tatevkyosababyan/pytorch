--- conflicted
+++ resolved
@@ -43,14 +43,10 @@
         for desired_report in self._desired_reports:
             self._report_name_to_observer_fqns[desired_report] = set([])
 
-<<<<<<< HEAD
         # flags to ensure that we can only prepare once
-        self.__prepared_flag = False
+        self._prepared_flag = False
 
-    def get_desired_reports(self) -> Set[str]:
-=======
     def get_desired_reports_names(self) -> Set[str]:
->>>>>>> c673a5c0
         """ Returns a copy of the desired reports for viewing """
         return self._desired_reports.copy()
 
@@ -76,19 +72,19 @@
         """
 
         # if already prepared once, cannot prepare again
-        if self.__prepared_flag:
+        if self._prepared_flag:
             raise ValueError("Already ran preparing detailed callibration. Run the report generation next after callibration.")
 
         # loop through each detector, find where placements should be, and keep track
         insert_observers_fqns: Dict[str, Any] = {}
 
-        for detector in self.__desired_report_detectors:
+        for detector in self._desired_report_detectors:
             # determine observer points for each detector
             obs_fqn_to_info = detector.determine_observer_insert_points(prepared_fx_model)
             # map each insert point to the observer to use
             insert_observers_fqns.update(obs_fqn_to_info)
             # update the set of observers this report cares about
-            self.__report_to_observers_of_interest[detector.get_detector_name()] = set(obs_fqn_to_info.keys())
+            self._report_name_to_observer_fqns[detector.get_detector_name()] = set(obs_fqn_to_info.keys())
 
         # now insert all the observers at their desired locations
         for observer_fqn in insert_observers_fqns:
@@ -96,15 +92,15 @@
             insert_obs = insert_observers_fqns[observer_fqn]["insert_observer"]
             insert_post = insert_observers_fqns[observer_fqn]["insert_post"]
             observer_args = insert_observers_fqns[observer_fqn]["observer_args"]
-            self.__insert_observer_around_module(
+            self._insert_observer_around_module(
                 prepared_fx_model, observer_fqn, target_node, insert_obs, observer_args, insert_post
             )
 
-        self.__prepared_flag = True
+        self._prepared_flag = True
 
         return prepared_fx_model
 
-    def __insert_observer_around_module(
+    def _insert_observer_around_module(
         self,
         prepared_fx_model: GraphModule,
         obs_fqn: str,
