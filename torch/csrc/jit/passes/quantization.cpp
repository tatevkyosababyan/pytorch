--- conflicted
+++ resolved
@@ -1313,10 +1313,7 @@
     auto qscheme = std::get<0>(tp);
     auto qparam_map = std::get<1>(tp);
     checkQScheme(g, qscheme);
-<<<<<<< HEAD
-=======
     std::vector<std::string> qparam_names;
->>>>>>> f3b8a470
     for (auto& pr : qparam_map) {
       const auto& name = pr.first;
       const auto& qparam = pr.second;
@@ -1329,11 +1326,7 @@
       module.register_attribute(qparam_name, qparam.type(), qparam);
       qparam_names.push_back(qparam_name);
     }
-<<<<<<< HEAD
-    insertQuantDeQuantCall(self, n, isPerChannel(qscheme));
-=======
     insertQuantDeQuantCall(self, n, isPerChannel(qscheme), qparam_names);
->>>>>>> f3b8a470
   }
 }
 
@@ -1471,14 +1464,8 @@
   // We only need to register new parameters if the graph has
   // been quantized before
   // TODO: dedup this part with code in quantizeTensors
-<<<<<<< HEAD
-  if (observer_nodes_.count(graph.get())) {
-    for (auto* n : observer_nodes_.at(graph.get())) {
-      auto* original_value = n->input(1);
-=======
   if (observer_nodes_for_graph_.count(graph.get())) {
     for (auto* n : observer_nodes_for_graph_.at(graph.get())) {
->>>>>>> f3b8a470
       auto tp = getQSchemeAndQParamVector(module, n);
       checkQScheme(graph.get(), std::get<0>(tp));
       auto qparam_map = std::get<1>(tp);
