#include <torch/csrc/jit/runtime/static/passes.h>

#include <torch/csrc/jit/ir/alias_analysis.h>
#include <torch/csrc/jit/ir/subgraph_matcher.h>
#include <torch/csrc/jit/passes/constant_pooling.h>
#include <torch/csrc/jit/passes/constant_propagation.h>
#include <torch/csrc/jit/passes/subgraph_rewrite.h>
#include <torch/csrc/jit/passes/variadic_ops.h>
#include <torch/csrc/jit/runtime/graph_iterator.h>
#include <torch/csrc/jit/runtime/static/ops.h>

C10_DEFINE_bool(
    enable_clip_ranges_gather_fusions,
    true,
    "If on, static runtime or optimize_sparse_nn_model will fuse clip ranges gather ops.");

namespace torch {
namespace jit {

bool graphHasOp(std::shared_ptr<Graph>& graph, const char* op_name) {
  DepthFirstGraphNodeIterator graph_it(graph);
  for (auto node = graph_it.next(); node != nullptr; node = graph_it.next()) {
    const char* node_qual_string = node->kind().toQualString();
    if (strcmp(node_qual_string, op_name) == 0) {
      return true;
    }
  }
  return false;
}

bool forwardHasOp(
    const torch::jit::script::Module& module,
    const char* op_name) {
  using Method = ::torch::jit::Method;
  Method method = module.get_method("forward");
  auto graph = method.graph();
  return graphHasOp(graph, op_name);
}

namespace {
C10_UNUSED
void concatAddMulReplaceNaNClip(std::shared_ptr<torch::jit::Graph>& graph) {
  // TODO:: check restrictions for inputs; outputs not used elsewhere
  std::string pattern = R"IR(
    graph(%a, %b, %c, %d, %e, %f, %g, %h, %i, %j):
        %y0 = aten::cat(%a, %b)
        %y1 = aten::add(%y0, %c, %d)
        %y2 = aten::mul(%y1, %e)
        %y3 = aten::nan_to_num(%y2, %f, %g, %h)
        %res = aten::clamp(%y3, %i, %j)
        return (%res))IR";
  std::string pattern2 = R"IR(
    graph(%a, %b, %c, %d, %e, %f, %g, %h, %i, %j):
        %y0 = aten::cat(%a, %b)
        %y1 = aten::add(%y0, %c, %d)
        %y2 = aten::mul(%y1, %e)
        %y3 = aten::nan_to_num_(%y2, %f, %g, %h)
        %res = aten::clamp(%y3, %i, %j)
        return (%res))IR";
  std::string pattern3 = R"IR(
    graph(%a, %b, %c, %d, %e, %f, %g, %h, %i, %j):
        %y0 = aten::cat(%a, %b)
        %y1 = aten::add(%y0, %c, %d)
        %y2 = aten::mul(%y1, %e)
        %y3 = aten::nan_to_num_(%y2, %f, %g, %h)
        %res = aten::clamp_(%y3, %i, %j)
        return (%res))IR";
  std::string pattern4 = R"IR(
    graph(%a, %b, %c, %d, %e, %f, %g, %h, %i, %j):
        %y0 = aten::cat(%a, %b)
        %y1 = aten::add(%y0, %c, %d)
        %y2 = aten::mul(%y1, %e)
        %y3 = aten::nan_to_num(%y2, %f, %g, %h)
        %res = aten::clamp_(%y3, %i, %j)
        return (%res))IR";
  std::string fused_pattern = R"IR(
    graph(%a, %b, %c, %d, %e, %f, %g, %h, %i, %j):
        %res = fb::concat_add_mul_replacenan_clip(%c, %e, %a, %i, %j, %b)
        return (%res))IR";

  SubgraphRewriter fuse;
  fuse.RegisterRewritePattern(pattern, fused_pattern);
  fuse.runOnGraph(graph);

  fuse.RegisterRewritePattern(pattern2, fused_pattern);
  fuse.runOnGraph(graph);

  fuse.RegisterRewritePattern(pattern3, fused_pattern);
  fuse.runOnGraph(graph);

  fuse.RegisterRewritePattern(pattern4, fused_pattern);
  fuse.runOnGraph(graph);
}

C10_UNUSED
void castedBatchOneHotLengths(std::shared_ptr<torch::jit::Graph>& graph) {
  // TODO:: check restrictions for inputs; outputs not used elsewhere
  std::string pattern = R"IR(
    graph(%a, %b, %c, %d, %e, %f, %g):
        %y0 : Tensor = aten::to(%a, %b, %c, %c, %d)
        %y1 : Tensor = fb::batch_one_hot_lengths(%y0, %e, %f)
        %res : Tensor = aten::to(%y1, %g, %c, %c, %d)
        return (%res))IR";
  std::string fused_pattern = R"IR(
    graph(%a, %b, %c, %d, %e, %f, %g):
        %res : Tensor = fb::casted_batch_one_hot_lengths(%a, %e, %f)
        return (%res))IR";
  SubgraphRewriter fuse;
  fuse.RegisterRewritePattern(pattern, fused_pattern);
  fuse.runOnGraph(graph);

  std::string pattern2 = R"IR(
    graph(%a, %b, %c, %d, %e, %f):
        %y0 : Tensor = aten::to(%a, %b, %c, %c)
        %y1 : Tensor = fb::batch_one_hot_lengths(%y0, %d, %e)
        %res : Tensor = aten::to(%y1, %f, %c, %c)
        return (%res))IR";
  std::string fused_pattern2 = R"IR(
    graph(%a, %b, %c, %d, %e, %f):
        %res : Tensor = fb::casted_batch_one_hot_lengths(%a, %d, %e)
        return (%res))IR";
  fuse.RegisterRewritePattern(pattern2, fused_pattern2);
  fuse.runOnGraph(graph);
}

C10_UNUSED
void concatBatchMatMulBatchGather(std::shared_ptr<torch::jit::Graph>& graph) {
  // TODO:: check restrictions for inputs; outputs not used elsewhere
  std::string pattern = R"IR(
    graph(%a, %b, %c, %d, %e, %f):
        %y0 : Tensor = aten::stack(%a, %b)
        %y1 : Tensor = aten::transpose(%y0, %b, %c)
        %y2 : Tensor = aten::bmm(%y0, %y1)
        %y3 : Tensor = aten::flatten(%y2, %d, %e)
        %res : Tensor = aten::index_select(%y3, %b, %f)
        return (%res))IR";
  std::string fused_pattern = R"IR(
    graph(%a, %b, %c, %d, %e, %f):
        %res : Tensor = fb::concat_batch_matmul_batch_gather(%f, %a)
        return (%res))IR";
  SubgraphRewriter fuse;
  fuse.RegisterRewritePattern(pattern, fused_pattern);
  fuse.runOnGraph(graph);
}

C10_UNUSED void clipRangesGatherRangesLengthsToOffsets(
    std::shared_ptr<torch::jit::Graph>& graph) {
  // TODO:: check restrictions for inputs; outputs not used elsewhere
  std::string pattern = R"IR(
    graph(%a, %b, %c, %d):
        %y0 : Tensor = fb::clip_ranges(%b, %c)
        %y1 : Tensor, %y2 : Tensor = fb::gather_ranges(%a, %y0)
        %y3 : Tensor = fb::lengths_to_offsets(%y2, %d)
        return (%y3, %y1))IR";
  std::string fused_pattern = R"IR(
    graph(%a, %b, %c, %d):
        %y0 : Tensor, %y1 : Tensor = fb::clip_ranges_gather_lengths_to_offsets(%a, %b, %c, %d)
        return (%y1, %y0))IR";
  SubgraphRewriter fuse;
  fuse.RegisterRewritePattern(pattern, fused_pattern);
  fuse.runOnGraph(graph);
}

C10_UNUSED void clipRangesGather(std::shared_ptr<torch::jit::Graph>& graph) {
  // TODO:: check restrictions for inputs; outputs not used elsewhere
  // fuse without lengths-to-offsets
  std::string pattern = R"IR(
    graph(%a, %b, %c):
        %y0 : Tensor = fb::clip_ranges(%b, %c)
        %y1 : Tensor, %y2 : Tensor = fb::gather_ranges(%a, %y0)
        return (%y2, %y1))IR";
  std::string fused_pattern = R"IR(
    graph(%a, %b, %c):
        %y0 : Tensor, %y1 : Tensor = fb::clip_ranges_gather(%a, %b, %c)
        return (%y1, %y0))IR";
  SubgraphRewriter fuse;
  fuse.RegisterRewritePattern(pattern, fused_pattern);
  fuse.runOnGraph(graph);
}

C10_UNUSED void precomputeMultiplierShiftForSigridHash(
    std::shared_ptr<torch::jit::Graph>& graph) {
  std::string pattern = R"IR(
    graph(%a, %b, %c, %d):
        %y0 : Tensor = fb::sigrid_hash(%a, %b, %c, %d)
        return (%y0)
  )IR";
  std::string split_pattern = R"IR(
    graph(%a, %b, %c, %d):
        %y0 : Tensor = fb::sigrid_hash_compute_multipler_shift(%c)
        %y2 : Tensor = fb::sigrid_hash_precompute(%a, %b, %c, %y0, %d)
        return (%y2)
  )IR";
  SubgraphRewriter fuse;
  fuse.RegisterRewritePattern(pattern, split_pattern);
  fuse.runOnGraph(graph);
}

C10_UNUSED void clipRangesToGatherToOffsets(
    std::shared_ptr<torch::jit::Graph>& graph) {
  std::string pattern = R"IR(
    graph(%a, %b, %c, %d, %to0_in0, %to0_in1, %to0_in2):
        %y0 : Tensor, %y1 : Tensor = fb::clip_ranges_gather(%a, %b, %c)
        %y2 : Tensor = aten::to(%y1, %to0_in0, %to0_in1, %to0_in1, %to0_in2)
        %y3 : Tensor = fb::lengths_to_offsets(%y2, %d)
        return (%y3, %y0))IR";
  std::string fused_pattern = R"IR(
    graph(%a, %b, %c, %d, %to0_in0, %to0_in1, %to0_in2):
        %y0 : Tensor, %y1 : Tensor = fb::clip_ranges_gather_to_offsets(%a, %b, %c, %d, %to0_in0)
        return (%y1, %y0))IR";
  SubgraphRewriter fuse;
  fuse.RegisterRewritePattern(pattern, fused_pattern);
  fuse.runOnGraph(graph);

  std::string pattern2 = R"IR(
    graph(%a, %b, %c, %d, %to0_in0, %to0_in1):
        %y0 : Tensor, %y1 : Tensor = fb::clip_ranges_gather(%a, %b, %c)
        %y2 : Tensor = aten::to(%y1, %to0_in0, %to0_in1, %to0_in1)
        %y3 : Tensor = fb::lengths_to_offsets(%y2, %d)
        return (%y3, %y0))IR";
  std::string fused_pattern2 = R"IR(
    graph(%a, %b, %c, %d, %to0_in0, %to0_in1):
        %y0 : Tensor, %y1 : Tensor = fb::clip_ranges_gather_to_offsets(%a, %b, %c, %d, %to0_in0)
        return (%y1, %y0))IR";
  fuse.RegisterRewritePattern(pattern2, fused_pattern2);
  fuse.runOnGraph(graph);
}

C10_UNUSED void ToLengthsToOffsets(std::shared_ptr<torch::jit::Graph>& graph) {
  std::string pattern = R"IR(
    graph(%a, %includelastoffset, %dtype, %nonblocking, %copy, %memoryformat):
        %y0 : Tensor = aten::to(%a, %dtype, %nonblocking, %copy, %memoryformat)
        %y1 : Tensor = fb::lengths_to_offsets(%y0, %includelastoffset)
        return (%y1))IR";
  std::string fused_pattern = R"IR(
    graph(%a, %includelastoffset, %dtype, %nonblocking, %copy, %memoryformat):
        %y0 : Tensor = fb::to_lengths_to_offsets(%a, %includelastoffset, %dtype)
        return (%y0))IR";
  SubgraphRewriter fuse;
  fuse.RegisterRewritePattern(pattern, fused_pattern);
  fuse.runOnGraph(graph);

  std::string pattern2 = R"IR(
    graph(%a, %includelastoffset, %dtype, %nonblocking, %copy):
        %y0 : Tensor = aten::to(%a, %dtype, %nonblocking, %copy)
        %y1 : Tensor = fb::lengths_to_offsets(%y0, %includelastoffset)
        return (%y1))IR";
  std::string fused_pattern2 = R"IR(
    graph(%a, %includelastoffset, %dtype, %nonblocking, %copy):
        %y0 : Tensor = fb::to_lengths_to_offsets(%a, %includelastoffset, %dtype)
        return (%y0))IR";
  fuse.RegisterRewritePattern(pattern2, fused_pattern2);
  fuse.runOnGraph(graph);
}

C10_UNUSED
void clipRangesGatherSigridHash(std::shared_ptr<torch::jit::Graph>& graph) {
  // TODO:: check restrictions for inputs; outputs not used elsewhere
  std::string pattern = R"IR(
    graph(%a, %b, %c, %d, %e, %f, %g, %h):
        %y0 : Tensor, %y1 : Tensor = fb::clip_ranges_gather_lengths_to_offsets(%a, %b, %c, %d)
        %y2 : Tensor = fb::sigrid_hash_precompute(%y0, %e, %f, %g, %h)
        return (%y2, %y1))IR";
  std::string fused_pattern = R"IR(
    graph(%a, %b, %c, %d, %e, %f, %g, %h):
        %off : Tensor, %out : Tensor = fb::clip_ranges_gather_sigrid_hash_precompute_offsets(%b, %a, %c, %e, %f, %g, %h, %d)
        return (%out, %off))IR";
  SubgraphRewriter fuse;
  fuse.RegisterRewritePattern(pattern, fused_pattern);
  fuse.runOnGraph(graph);
}

C10_UNUSED void clipRangesGatherRangesSigridHash(
    std::shared_ptr<torch::jit::Graph>& graph) {
  std::string pattern = R"IR(
    graph(%a, %b, %c, %d, %e, %f, %g):
        %y0 : Tensor = fb::clip_ranges(%b, %c)
        %y1 : Tensor, %y2 : Tensor = fb::gather_ranges(%a, %y0)
        %y3 : Tensor = fb::sigrid_hash_precompute(%y1, %d, %e, %f, %g)
        return (%y3, %y2))IR";
  std::string fused_pattern = R"IR(
    graph(%a, %b, %c, %d, %e, %f, %g):
        %off : Tensor, %out : Tensor = fb::clip_ranges_gather_sigrid_hash_precompute_v3(%b, %a, %c, %d, %e, %f, %g)
        return (%out, %off))IR";

  SubgraphRewriter fuse;
  fuse.RegisterRewritePattern(pattern, fused_pattern);
  fuse.runOnGraph(graph);
}

C10_UNUSED void clipRangesGatherRangesX2SigridHashPrecompute(
    std::shared_ptr<torch::jit::Graph>& graph) {
  // Placeholder is a dummy op used to capture the first subgraph
  std::string pattern = R"IR(
    graph(%ranges, %values, %max_length, %salt, %max_value, %mul_shift, %hash_into_int32):
        %clipped : Tensor = fb::clip_ranges(%ranges, %max_length)
        %output : Tensor, %unused : Tensor = fb::gather_ranges(%values, %clipped)
        %sigrid_hash_out : Tensor = fb::sigrid_hash_precompute(%output, %salt, %max_value, %mul_shift, %hash_into_int32)
        return (%sigrid_hash_out, %clipped))IR";
  std::string fused_pattern = R"IR(
    graph(%ranges, %values, %max_length, %salt, %max_value, %mul_shift, %hash_into_int32):
        %sigrid_hash_out : Tensor, %clipped : Tensor = fb::placeholder(%ranges, %values, %max_length, %salt, %max_value, %mul_shift, %hash_into_int32)
        return (%sigrid_hash_out, %clipped))IR";

  // the second gather_ranges can be eliminated because the `lengths` is
  // produces is identical to the lengths produced by
  // clip_ranges_gather_sigrid_hash_v3 (caveat, the fused ops makes some
  // simplifying assumptions about the ranges input)
  std::string pattern2 = R"IR(
    graph(%gather2_values, %ranges, %values, %max_length, %salt, %max_value, %mul_shift, %hash_into_int32):
        %sigrid_hash_out : Tensor, %clipped : Tensor = fb::placeholder(%ranges, %values, %max_length, %salt, %max_value, %mul_shift, %hash_into_int32)
        %unused : Tensor, %lengths : Tensor = fb::gather_ranges(%gather2_values, %clipped)
        return (%lengths, %sigrid_hash_out))IR";

  std::string fused_pattern2 = R"IR(
    graph(%gather2_values, %ranges, %values, %max_length, %salt, %max_value, %mul_shift, %hash_into_int32):
        %lengths : Tensor, %sigrid_hash_out : Tensor = fb::clip_ranges_gather_sigrid_hash_precompute_v3(%ranges, %values, %max_length, %salt, %max_value, %mul_shift, %hash_into_int32)
        return (%lengths, %sigrid_hash_out))IR";

  SubgraphRewriter fuse;
  fuse.RegisterRewritePattern(pattern, fused_pattern);
  fuse.runOnGraph(graph);

  fuse.RegisterRewritePattern(pattern2, fused_pattern2);
  fuse.runOnGraph(graph);

  // reverse the ops that got fused in step 1 but not in step2
  fuse.RegisterRewritePattern(fused_pattern, pattern);
  fuse.runOnGraph(graph);
}

C10_UNUSED void splitOutPrecomputeOpsForSparseNN(
    std::shared_ptr<torch::jit::Graph>& graph) {
#ifdef FBCODE_CAFFE2
  precomputeMultiplierShiftForSigridHash(graph);
  ConstantPropagation(graph);
  ConstantPooling(graph);
#endif
}
} // namespace

void fuseInferenceOpsForSparseNN(std::shared_ptr<torch::jit::Graph>& graph) {
#ifdef FBCODE_CAFFE2
  splitOutPrecomputeOpsForSparseNN(graph);

  concatAddMulReplaceNaNClip(graph);
  castedBatchOneHotLengths(graph);
  concatBatchMatMulBatchGather(graph);

  if (FLAGS_enable_clip_ranges_gather_fusions) {
    clipRangesGatherRangesLengthsToOffsets(graph);
  }
  clipRangesGatherSigridHash(graph);
  clipRangesGatherRangesSigridHash(graph);

  clipRangesGatherRangesX2SigridHashPrecompute(graph);

  if (FLAGS_enable_clip_ranges_gather_fusions) {
    // prioritize clip_ranges+gather_ranges+sigrid_hash fusion over
    // clip_ranges+gather_ranges
    clipRangesGather(graph);

    clipRangesToGatherToOffsets(graph);
  }

  ToLengthsToOffsets(graph);
#endif
}

TORCH_LIBRARY_FRAGMENT(static_runtime, m) {
  m.def(torch::schema(
      "static_runtime::permute_copy(Tensor self, int[] dims) -> Tensor",
      c10::AliasAnalysisKind::PURE_FUNCTION));
  m.def(torch::schema(
      "static_runtime::reshape_copy(Tensor self, int[] shape) -> Tensor",
      c10::AliasAnalysisKind::PURE_FUNCTION));
  m.def(torch::schema(
      "static_runtime::flatten_copy.using_ints(Tensor self, int start_dim=0, int end_dim=-1) -> Tensor",
      c10::AliasAnalysisKind::PURE_FUNCTION));
  m.def(torch::schema(
      "static_runtime::expand_dims_copy(Tensor input, int[] dims) -> Tensor",
      c10::AliasAnalysisKind::PURE_FUNCTION));
  m.def(torch::schema(
      "static_runtime::to_maybe_copy_out.prim_dtype(Tensor self, int? dtype=None, bool non_blocking=False, bool copy=False) -> (Tensor, bool)",
      c10::AliasAnalysisKind::PURE_FUNCTION));
  m.def(torch::schema(
      "static_runtime::to_maybe_copy_out.dtype(Tensor self, ScalarType dtype, bool non_blocking=False, bool copy=False, MemoryFormat? memory_format=None) -> (Tensor, bool)",
      c10::AliasAnalysisKind::PURE_FUNCTION));
  m.def(torch::schema(
      "static_runtime::to_maybe_copy_out.other(Tensor self, Tensor other, bool non_blocking=False, bool copy=False, MemoryFormat? memory_format=None) -> (Tensor, bool)",
      c10::AliasAnalysisKind::PURE_FUNCTION));
  m.def(torch::schema(
      "static_runtime::to_copy.prim_dtype(Tensor self, int? dtype=None, bool non_blocking=False, bool copy=False) -> Tensor",
      c10::AliasAnalysisKind::PURE_FUNCTION));
  m.def(torch::schema(
      "static_runtime::to_copy.dtype(Tensor self, ScalarType dtype, bool non_blocking=False, bool copy=False, MemoryFormat? memory_format=None) -> Tensor",
      c10::AliasAnalysisKind::PURE_FUNCTION));
  m.def(torch::schema(
      "static_runtime::to_copy.other(Tensor self, Tensor other, bool non_blocking=False, bool copy=False, MemoryFormat? memory_format=None) -> Tensor",
      c10::AliasAnalysisKind::PURE_FUNCTION));
  m.def(torch::schema(
      "static_runtime::layer_norm(Tensor input, int[] normalized_shape, Tensor? weight=None, Tensor? bias=None, float eps=1e-05, bool cudnn_enable=True) -> (Tensor, Tensor, Tensor)",
      c10::AliasAnalysisKind::PURE_FUNCTION));
  m.def("static_runtime::signed_log1p(Tensor input) -> Tensor");
  m.def(torch::schema(
      "static_runtime::dict_unpack(...) -> ...",
      c10::AliasAnalysisKind::CONSERVATIVE));
  m.def(torch::schema(
      "static_runtime::VarTupleUnpack(...) -> ...",
      c10::AliasAnalysisKind::CONSERVATIVE));
  m.def(torch::schema(
      "static_runtime::fused_equally_split(Tensor input, int num_split, int dim) -> ...",
      c10::AliasAnalysisKind::PURE_FUNCTION));
  m.def(torch::schema(
      "static_runtime::dequantize_copy.self(Tensor self) -> Tensor",
      c10::AliasAnalysisKind::PURE_FUNCTION));
  m.def(torch::schema(
      "static_runtime::select_tensor(Tensor(a) a, Tensor(b) b, bool use_b) -> Tensor(a|b)",
      c10::AliasAnalysisKind::FROM_SCHEMA));
  m.def(torch::schema(
      "static_runtime::create_owned_ref(...) -> ...",
      c10::AliasAnalysisKind::CONSERVATIVE));
  m.def(torch::schema(
      "static_runtime::embedding_bag(Tensor weight, Tensor indices, Tensor offsets, bool scale_grad_by_freq=False, int mode=0, bool sparse=False, Tensor? per_sample_weights=None, bool include_last_offset=False) -> (Tensor, Tensor, Tensor)",
      c10::AliasAnalysisKind::PURE_FUNCTION));
  m.def(torch::schema(
      "static_runtime::embedding_bag.padding_idx(Tensor weight, Tensor indices, Tensor offsets, bool scale_grad_by_freq, int mode, bool sparse, Tensor? per_sample_weights, bool include_last_offset, int? padding_idx) -> (Tensor, Tensor, Tensor)",
      c10::AliasAnalysisKind::PURE_FUNCTION));
}

void fuseSignLog1P(std::shared_ptr<torch::jit::Graph>& graph) {
  std::string pattern = R"IR(
    graph(%input):
        %0 : Tensor = aten::sign(%input)
        %1 : Tensor = aten::abs(%input)
        %2 : Tensor = aten::log1p(%1)
        %res : Tensor = aten::mul(%0, %2)
        return (%res)
  )IR";

  std::string fused_pattern = R"IR(
    graph(%input):
        %res : Tensor = static_runtime::signed_log1p(%input)
        return (%res)
    )IR";

  SubgraphRewriter fuse;
  fuse.RegisterRewritePattern(pattern, fused_pattern);
  fuse.runOnGraph(graph);
}

namespace {

using TupleUnpackBlock = std::vector<Node*>;

std::vector<TupleUnpackBlock> collectVariadicTupleUnpackFusionCandidates(
    const std::shared_ptr<Graph>& graph) {
  std::vector<TupleUnpackBlock> candidates;
  auto nodes = graph->nodes();
  std::vector<Node*> block;
  for (Node* cur_node : nodes) {
    if (cur_node->kind() == prim::TupleUnpack) {
      block.push_back(cur_node);
      continue;
    }
    if (block.size() > 1) {
      candidates.emplace_back(std::move(block));
    }
    block.clear();
  }
  TORCH_CHECK(block.empty());
  return candidates;
}

void fuseTupleUnpackBlock(const TupleUnpackBlock& nodes) {
  TORCH_CHECK(nodes.size() > 0);
  auto graph = nodes[0]->owningGraph();
  auto var_unpack = graph->create(
      fromQualString("static_runtime::VarTupleUnpack"),
      /* num_outputs */ 0);
  var_unpack->insertAfter(nodes[nodes.size() - 1]);
  for (Node* node : nodes) {
    TORCH_CHECK(
        node->kind() == prim::TupleUnpack && node->inputs().size() == 1);
    var_unpack->addInput(node->input());

    for (Value* output : node->outputs()) {
      auto new_output = var_unpack->addOutput();
      new_output->copyMetadata(output);
      output->replaceAllUsesWith(new_output);
    }
    node->destroy();
  }
}

} // namespace

void useVariadicTupleUnpack(const std::shared_ptr<Graph>& graph) {
  for (auto& c : collectVariadicTupleUnpackFusionCandidates(graph)) {
    fuseTupleUnpackBlock(c);
  }
}

// This macro makes maps from c10::Symbol -> c10::Symbol a lot easier to read.
#define OP_PAIR(first, second) \
  { fromQualString(first), fromQualString(second) }

// Out variants of ops cannot participate in memory planning if they
// have outputs that alias inputs. For ops that either return their
// input directly or copy it (most notably aten::to), we adopt the
// following strategy instead of directly making them out variants so
// that they can participate in memory planning anyway. Let `a` denote
// the input Tensor to the op.
//
// 1) Pass `a` (and the other operator inputs) to a special
// `static_runtime::$OP_maybe_copy_out` variant of the op. This op
// returns a normal output Tensor (call it `b_out` as well as a
// `did_copy` flag indicating whether the output should be used. If
// `did_copy` is false, the value of `b_out` is unspecified. Note that
// this operator is an ordinary out variant that is perfectly amenable
// to memory planning.
//
// 2) Pass `a`, `b_out`, and `did_copy` to a special
// `static_runtime::select_tensor` op, which returns `b_out` if
// `did_copy` is true and `a` otherwise. Note that this operator does
// not need to participate in memory planning because its output
// always aliases one of its inputs.
//
// Here is an illustration:
//
//                        |
// |----------------------+ a
// |                      v
// |    +------------------------------------+
// |    |                                    |
// |    | static_runtime::$OP_maybe_copy_out |
// |    |                                    |
// |    +------------------+--------+--------+
// |                       |        |
// +--------------+        | b_out  | did_copy
//                | a      |        |
//                v        v        v
//      +------------------------------------+
//      |                                    |
//      |    static_runtime::select_tensor   |
//      |                                    |
//      +------------------+-----------------+
//                         |
//                         |
//                         | either a or b_out
//                         |
//                         v

void replaceWithMaybeCopy(
    std::shared_ptr<Graph>& graph,
    bool outputs_are_immutable) {
  AliasDb db(graph);
  // for ops that have overloads, match the schema
  static const std::array<std::pair<c10::FunctionSchema, c10::Symbol>, 3> supported_schema =
      {{{torch::schema(
             "aten::to.prim_dtype(Tensor(a) self, int? dtype=None, bool non_blocking=False, bool copy=False) -> Tensor(a|b)"),
         fromQualString("static_runtime::to_maybe_copy_out")},
        {torch::schema(
             "aten::to.dtype(Tensor(a) self, ScalarType dtype, bool non_blocking=False, bool copy=False, MemoryFormat? memory_format=None) -> Tensor(a)"),
         fromQualString("static_runtime::to_maybe_copy_out")},
        {torch::schema(
             "aten::to.other(Tensor(a) self, Tensor other, bool non_blocking=False, bool copy=False, MemoryFormat? memory_format=None) -> Tensor(a)"),
         fromQualString("static_runtime::to_maybe_copy_out")}}};

  auto match_schema = [](const Node* node, c10::Symbol& out_matched_symbol) {
    for (auto& schema : supported_schema) {
      if (node->matches(schema.first)) {
        out_matched_symbol = schema.second;
        return true;
      }
    }
    return false;
  };

  // old node, new node, select_tensor node
  std::vector<std::tuple<Node*, Node*, Node*>> replacement;
  DepthFirstGraphNodeIterator graph_it(graph);
  for (auto n = graph_it.next(); n != nullptr; n = graph_it.next()) {
    c10::Symbol new_symbol;
    if (!match_schema(n, new_symbol)) {
      continue;
    }
    TORCH_CHECK(n->outputs().size() == 1);

    // Duplicate input writers guard from ReplaceWithCopy below.
    if (db.hasInputWriters(n)) {
      continue;
    }

    auto* out = n->output();
    if (!outputs_are_immutable && db.mayContainAlias(out, graph->outputs())) {
      continue;
    }

    // Add the did_copy flag to outputs.
    auto* new_node = graph->create(new_symbol, n->outputs().size() + 1);
    for (auto* input : n->inputs()) {
      new_node->addInput(input);
    }
    new_node->outputs().at(1)->setType(c10::BoolType::get());

    static const auto select_tensor_symbol =
        fromQualString("static_runtime::select_tensor");
    auto* select_tensor_node = graph->create(select_tensor_symbol, 1);
    DCHECK_EQ(new_node->outputs().size(), 2);
    select_tensor_node->addInput(n->input(0));
    for (auto* output : new_node->outputs()) {
      select_tensor_node->addInput(output);
    }
    replacement.emplace_back(n, new_node, select_tensor_node);
  }

  for (const auto& tup : replacement) {
    auto* const old_node = std::get<0>(tup);
    auto* const new_node = std::get<1>(tup);
    auto* const select_tensor_node = std::get<2>(tup);

    new_node->insertBefore(old_node);
    select_tensor_node->insertBefore(old_node);
    new_node->outputs()[0]->copyMetadata(old_node->output());
    select_tensor_node->output()->copyMetadata(old_node->output());
    old_node->replaceAllUsesWith(select_tensor_node);
    old_node->destroy();
  }
#ifndef NDEBUG
  graph->lint();
  AliasDb db2(graph);
  torch::jit::Lint(&db2);
#endif
}

void replaceWithCopy(
    std::shared_ptr<Graph>& graph,
    bool outputs_are_immutable) {
  AliasDb db(graph);
  const FastMap<c10::Symbol, c10::Symbol> supported = {
#ifdef FBCODE_CAFFE2
      OP_PAIR("aten::permute", "static_runtime::permute_copy"),
      OP_PAIR("fb::expand_dims", "static_runtime::expand_dims_copy"),
#endif
      OP_PAIR("aten::narrow", "aten::narrow_copy"),
      OP_PAIR("aten::reshape", "static_runtime::reshape_copy"),
      OP_PAIR("aten::flatten", "static_runtime::flatten_copy")};

  static const std::array<std::pair<c10::FunctionSchema, c10::Symbol>, 1>
      supported_schema = {
          {{torch::schema("aten::dequantize.self(Tensor self) -> Tensor"),
            fromQualString("static_runtime::dequantize_copy")}}};

  auto match_schema = [](const Node* node, c10::Symbol& out_matched_symbol) {
    for (auto& schema : supported_schema) {
      if (node->matches(schema.first)) {
        out_matched_symbol = schema.second;
        return true;
      }
    }
    return false;
  };

  std::vector<std::pair<Node*, Node*>> replacement;
  DepthFirstGraphNodeIterator graph_it(graph);
  for (auto n = graph_it.next(); n != nullptr; n = graph_it.next()) {
    c10::Symbol new_symbol;
    if (supported.count(n->kind()) && opIsRegistered(supported.at(n->kind()))) {
      new_symbol = supported.at(n->kind());
    } else if (!match_schema(n, new_symbol)) {
      continue;
    }
    TORCH_CHECK(n->outputs().size() == 1);

    // We do not want to replace operators with their copy variant when the
    // inputs to the operators have writers (can be updated). With an output
    // that aliases to the input, updates to the input will be visible to the
    // operator's output as well. For example:
    //
    // def forward(self, inp: Tensor, shape: List[int]):
    //   a = inp + inp
    //   b = a.reshape(shape)
    //   c = b.sigmoid_()
    //   d = c + c
    //   e = a + a
    //   f = b + b
    //   return (d, e, f)
    //
    // b and c are aliases of a, sigmoid_ changes b, c, as well as a. e should
    // equal to d in this case. If we replace reshape with the copy version, b
    // and c are no longer aliases of a, the value of e would change as a
    // result. To keep static runtime consistent with the jit interpreter, here
    // we choose not to replace reshape with the copy version
    if (db.hasInputWriters(n)) {
      continue;
    }

    auto* out = n->output();
    if (!outputs_are_immutable && db.mayContainAlias(out, graph->outputs())) {
      continue;
    }
    auto* new_node = graph->create(new_symbol, n->outputs().size());
    for (auto* input : n->inputs()) {
      new_node->addInput(input);
    }
    replacement.emplace_back(std::make_pair(n, new_node));
  }

  for (const auto& p : replacement) {
    auto* old_node = p.first;
    auto* new_node = p.second;
    new_node->insertBefore(old_node);
    new_node->output()->copyMetadata(old_node->output());
    old_node->replaceAllUsesWith(new_node);
    old_node->destroy();
  }
#ifndef NDEBUG
  graph->lint();
  AliasDb db2(graph);
  torch::jit::Lint(&db2);
#endif
}

void eliminateTrivialEquallySplit(std::shared_ptr<torch::jit::Graph>& graph) {
  const auto equally_split = fromQualString("fb::equally_split");
  std::vector<Node*> to_remove;
  DepthFirstGraphNodeIterator graph_it(graph);
  for (auto node = graph_it.next(); node != nullptr; node = graph_it.next()) {
    if (node->kind() != equally_split) {
      continue;
    }

    const Value* value_out = node->outputs()[0];
    if (value_out->uses().size() != 1) {
      continue;
    }

    Node* list_unpack_node = value_out->uses()[0].user;
    if (list_unpack_node->kind() != prim::ListUnpack) {
      continue;
    }

    auto list_unpack_outputs = list_unpack_node->outputs();
    if (list_unpack_outputs.size() != 1) {
      continue;
    }

    list_unpack_node->output()->replaceAllUsesWith(node->input(0));
    to_remove.push_back(list_unpack_node);
    to_remove.push_back(node);
  }

  for (Node* node : to_remove) {
    node->destroy();
  }
}

namespace {

bool shouldNotFuseListUnpackSpecialCase(const Node* node) {
  const static std::array<c10::Symbol, 3> sigrid_transforms_symbols{
      c10::Symbol::fromQualString("fb::variadic_sigrid_transforms_torch_bind"),
      c10::Symbol::fromQualString("fb::sigrid_transforms_torch_bind"),
      c10::Symbol::fromQualString("fb::sigrid_transforms")};

  if (std::find(
          sigrid_transforms_symbols.begin(),
          sigrid_transforms_symbols.end(),
          node->kind()) == sigrid_transforms_symbols.end()) {
    return false;
  }

  // To fuse with sigrid transforms, we must be able to statically determine
  // `instance` and `use_offsets` - these two together let us statically
  // determine the types of the outputs. Rationale: it is a huge pain to write
  // fused sigrid transforms without static type information, and these two
  // arguments are indeed statically known in every model we've seen.
  // The reason why trying to fuse the outputs is annoying without static type
  // information is that, if one of the outputs is not managed, you need to
  // reset to an empty tensor of the correct type each iteration. So, if we
  // can't collect types ahead of time, we would have to do it lazily on the
  // first iteration, which would could be wasteful in terms of time/memory
  // - either each thread would have its own set of output types, or we would
  // need a lock to prevent data races.
  const auto num_inputs = node->inputs().size();
  return !toIValue(node->input(0)).has_value() ||
      !toIValue(node->input(num_inputs - 1)).has_value();
}

} // namespace

void fuseListUnpack(std::shared_ptr<torch::jit::Graph>& graph) {
  const FastMap<c10::Symbol, c10::Symbol> unfused_to_fused = {
      OP_PAIR("fb::equally_split", "static_runtime::fused_equally_split"),
      OP_PAIR(
          "fb::sigrid_transforms", "static_runtime::fused_sigrid_transforms"),
      OP_PAIR(
          "static_runtime::variadic_grouped_accessor_op",
          "static_runtime::fused_variadic_grouped_accessor_op"),
      OP_PAIR(
          "static_runtime::variadic_grouped_accessor_op_v2",
          "static_runtime::fused_variadic_grouped_accessor_op_v2"),
      OP_PAIR(
          "fb::sigrid_transforms_torch_bind",
          "static_runtime::fused_sigrid_transforms_torch_bind"),
      OP_PAIR(
          "fb::variadic_sigrid_transforms_torch_bind",
          "static_runtime::fused_variadic_sigrid_transforms_torch_bind"),
      OP_PAIR(
          "fb::gather_ranges_to_dense",
          "static_runtime::fused_gather_ranges_to_dense"),
      OP_PAIR(
          "fb::gather_ranges_to_dense_v2",
          "static_runtime::fused_gather_ranges_to_dense_v2"),
      OP_PAIR(
          "fb::split_and_squeeze",
          "static_runtime::fused_split_and_squeeze_copy")};

  // replacement contains (old_node, new_node, list_unpack_node)
  std::vector<std::tuple<Node*, Node*, Node*>> replacement;
  DepthFirstGraphNodeIterator graph_it(graph);
  for (auto node = graph_it.next(); node != nullptr; node = graph_it.next()) {
    auto unfused_to_fused_it = unfused_to_fused.find(node->kind());
    if (unfused_to_fused_it == unfused_to_fused.end()) {
      continue;
    }

    const Value* value_out = node->outputs()[0];
    if (value_out->uses().size() != 1) {
      continue;
    }

    Node* list_unpack_node = value_out->uses()[0].user;
    if (list_unpack_node->kind() != prim::ListUnpack) {
      continue;
    }

    auto list_unpack_outputs = list_unpack_node->outputs();
    if (list_unpack_outputs.empty()) {
      continue;
    }

    if (shouldNotFuseListUnpackSpecialCase(node)) {
      continue;
    }

    const auto& new_sym = unfused_to_fused_it->second;
    auto* new_node = graph->create(new_sym, 0);

    for (Value* in : node->inputs()) {
      new_node->addInput(in);
    }

    for (Value* out : list_unpack_outputs) {
      Value* new_out = new_node->addOutput();
      new_out->copyMetadata(out);
      out->replaceAllUsesWith(new_out);
    }
    replacement.emplace_back(node, new_node, list_unpack_node);
  }

  for (const auto& nodes : replacement) {
    auto* old_node = std::get<0>(nodes);
    auto* new_node = std::get<1>(nodes);
    auto* list_unpack_node = std::get<2>(nodes);

    new_node->insertAfter(old_node);
    list_unpack_node->destroy();
    old_node->destroy();
  }
} // namespace jit

void removeImmutableInputDictLookups(
    std::shared_ptr<torch::jit::Graph>& graph) {
  auto nodes = graph->nodes();
  AliasDb db(graph);
  // Gather all dict -> getitems where dict is immutable and getitems use
  // constant keys.
  std::unordered_map<Value*, std::vector<Node*>> dict_to_getitems;
  std::unordered_set<Node*> keys;
  for (Node* node : nodes) {
    // Find aten::__getitem__(%dict, %constant_key).
    if (node->kind() != aten::__getitem__) {
      continue;
    }
    Node* getitem_node = node;
    Value* dict = getitem_node->input(0);
    if (db.hasWriters(dict)) {
      // Mutable dict. Skip this optimization.
      continue;
    }
    if (dict->type()->kind() != TypeKind::DictType ||
        dict->node() != graph->param_node()) {
      continue;
    }
    DCHECK(getitem_node->inputs().size() == 2);
    Node* key = getitem_node->input(1)->node();
    if (key->kind() != prim::Constant) {
      continue;
    }
    keys.insert(key);
    auto iter = dict_to_getitems.find(dict);
    if (iter == dict_to_getitems.end()) {
      dict_to_getitems.emplace(dict, std::vector<Node*>{getitem_node});
      continue;
    }
    iter->second.push_back(getitem_node);
  }
  if (keys.size() == 0) {
    return;
  }
  // Move all keys to the beginning of the graph and insert new dict_unpack
  // nodes after that.
  auto* marker = graph->create(prim::Constant);
  graph->prependNode(marker);
  graph->setInsertPoint(marker);
  for (Node* key : keys) {
    DCHECK(key->inputs().size() == 0);
    key->moveBefore(marker);
  }
  const c10::Symbol static_runtime_dict_unpack_symbol =
      fromQualString("static_runtime::dict_unpack");
  for (auto& it : dict_to_getitems) {
    Value* dict = it.first;
    std::vector<Node*>& getitems = it.second;
    DCHECK(getitems.size() > 0);
    auto* dict_unpack =
        graph->create(static_runtime_dict_unpack_symbol, getitems.size());
    graph->insertNode(dict_unpack);
    dict_unpack->addInput(getitems[0]->input(0));
    for (size_t i = 0; i < getitems.size(); ++i) {
      Node* getitem_node = getitems[i];
      DCHECK(getitem_node->input(0) == dict);
      dict_unpack->addInput(getitem_node->input(1));
      dict_unpack->output(i)->copyMetadata(getitem_node->output());
      getitem_node->output(0)->replaceAllUsesWith(dict_unpack->output(i));
      getitem_node->destroy();
    }
  }
  graph->setInsertPoint(graph->block());
  marker->destroy();
}

void useVariadicGroupedAccessor(const std::shared_ptr<Graph>& graph) {
  // Migration to v2 is still in progress. For now, SR will support
  // both versions of this op.
  UseVariadicOp(
      graph,
      fromQualString("grouped_accessor::grouped_accessor_op"),
      fromQualString("static_runtime::variadic_grouped_accessor_op"));
  UseVariadicOp(
      graph,
      fromQualString("grouped_accessor::grouped_accessor_op_v2"),
      fromQualString("static_runtime::variadic_grouped_accessor_op_v2"));
}

namespace {

void createOwnedRefsForSpecialValuesHelper(Graph& graph, Block* block) {
  for (auto* node : block->nodes()) {
    for (auto* sub_block : node->blocks()) {
      createOwnedRefsForSpecialValuesHelper(graph, sub_block);
    }
  }

  auto outputs = block->outputs();
  for (const auto i : c10::irange(outputs.size())) {
    auto* output = outputs[i];

    if (output->type()->kind() == c10::TypeKind::NoneType) {
      // No need to create owned refs of NoneType since moving
      // from None will have no effect
      continue;
    }

    if (toIValue(output).has_value() ||
        // If the output's owning block is not this one, it's from an outer
        // scope
        output->node()->owningBlock() != block) {
      auto* create_owned_ref_node =
          graph.create(fromQualString("static_runtime::create_owned_ref"));
      create_owned_ref_node->addInput(output);
      create_owned_ref_node->output()->copyMetadata(output);

      block->appendNode(create_owned_ref_node);
      block->replaceOutput(i, create_owned_ref_node->output());
    }
  }
}

void forceNonEmptyOutputsHelper(Value* none_value, Block* block) {
  for (auto* node : block->nodes()) {
    bool needs_output = false;
    for (auto* sub_block : node->blocks()) {
      if (sub_block->outputs().empty()) {
        sub_block->registerOutput(none_value);
        needs_output = true;
      }

      forceNonEmptyOutputsHelper(none_value, sub_block);
    }

    if (needs_output) {
      // Loop sub-blocks should always return at least one output (the new loop
      // condition)
      DCHECK(node->kind() == prim::If);
      auto* output = node->addOutput();
      output->setType(c10::NoneType::get());
    }
  }
}

Node* findOrCreateNoneConstant(Graph& graph) {
  // Only search the top-level block
  for (auto* node : graph.nodes()) {
    if (node->kind() != prim::Constant) {
      continue;
    }
    const auto ival_opt = toIValue(node->output());
    DCHECK(ival_opt.has_value());
    if (ival_opt->isNone()) {
      return node;
    }
  }

  auto* none_node = graph.create(prim::Constant);
  none_node->output()->setType(c10::NoneType::get());
  graph.prependNode(none_node);
  return none_node;
}

} // namespace

void createOwnedRefsForSpecialIValues(Graph& graph) {
  createOwnedRefsForSpecialValuesHelper(graph, graph.block());
}

void forceNonEmptyOutputs(Graph& graph) {
  auto* none_node = findOrCreateNoneConstant(graph);
  forceNonEmptyOutputsHelper(none_node->output(), graph.block());
  if (!none_node->hasUses()) {
    none_node->destroy();
  }
}

<<<<<<< HEAD
void eliminateExtraPermuteOps(std::shared_ptr<Graph>& graph) {
  auto input_is_constant_list =
      [](Node* node, size_t input_idx, const c10::List<int64_t>& expected) {
        auto input_opt = toIValue(node->input(input_idx));
        if (!input_opt.has_value() || !input_opt->isIntList()) {
          return false;
        }
        return input_opt->toIntList() == expected;
      };
=======
namespace {
>>>>>>> b0863391

bool inputIsConstantList(
    Node* node,
    size_t input_idx,
    const c10::List<int64_t>& expected) {
  auto input_opt = toIValue(node->input(input_idx));
  if (!input_opt.has_value() || !input_opt->isIntList()) {
    return false;
  }
  return input_opt->toIntList() == expected;
}

bool inputIsConstantInt(Node* node, size_t input_idx, int64_t expected) {
  auto input_opt = toIValue(node->input(input_idx));
  if (!input_opt.has_value() || !input_opt->isInt()) {
    return false;
  }
  return input_opt->toInt() == expected;
}

void eliminatePermuteOpsSumPattern(std::shared_ptr<Graph>& graph) {
  // SubgraphRewriter can't pattern-match on constants, so we use this
  // extra filter to make sure the values of the `dim` arguments are
  // correct.
  auto dims_are_valid_constants =
      [](const Match& match,
         const std::unordered_map<std::string, Value*>& vmap) {
        // Get the nodes in the real graph from the nodes in the template
        // pattern graph
        const auto& node_map = match.nodes_map;
        auto* sum_node = node_map.at(vmap.at("c")->node());
        auto* permute_node = node_map.at(vmap.at("b")->node());
        return inputIsConstantList(sum_node, 1, c10::List<int64_t>{-1}) &&
            inputIsConstantList(permute_node, 1, c10::List<int64_t>{0, 2, 1});
      };

  const auto pattern = R"IR(
    graph(%a, %sum_dim, %permute_dim, %keepdim, %dtype):
        %b = aten::permute(%a, %permute_dim)
        %c = aten::sum(%b, %sum_dim, %keepdim, %dtype)
        return (%c))IR";

  const auto fused_pattern = R"IR(
    graph(%a, %sum_dim, %permute_dim, %keepdim, %dtype):
        %new_sum_dim: int[] = prim::Constant[value=[1]]()
        %d = aten::sum(%a, %new_sum_dim, %keepdim, %dtype)
        return (%d))IR";

  SubgraphRewriter fuse;
  fuse.RegisterRewritePattern(pattern, fused_pattern);
  fuse.runOnGraph(graph, dims_are_valid_constants);
}

void eliminatePermuteOpsSoftmaxPattern(std::shared_ptr<Graph>& graph) {
  const auto pattern = R"IR(
    graph(%a, %permute_dim_1, %permute_dim_2, %softmax_dim, %softmax_dtype):
        %b = aten::permute(%a, %permute_dim_1)
        %c = aten::softmax(%b, %softmax_dim, %softmax_dtype)
        %d = aten::permute(%c, %permute_dim_2)
        return (%d)
  )IR";

  const auto fused_pattern = R"IR(
    graph(%a, %permute_dim_1, %permute_dim_2, %softmax_dim, %softmax_dtype):
        %new_softmax_dim: int = prim::Constant[value=1]()
        %e = aten::softmax(%a, %new_softmax_dim, %softmax_dtype)
        return (%e)
  )IR";

  // Check that permute_dim is (0, 2, 1) and softmax_dim is 2
  auto dims_are_valid_constants =
      [](const Match& match,
         const std::unordered_map<std::string, Value*>& vmap) {
        const auto& node_map = match.nodes_map;
        auto* permute_node_1 = node_map.at(vmap.at("b")->node());
        auto* permute_node_2 = node_map.at(vmap.at("d")->node());
        auto* softmax_node = node_map.at(vmap.at("c")->node());
        return inputIsConstantInt(softmax_node, 1, 2) &&
            inputIsConstantList(
                   permute_node_1, 1, c10::List<int64_t>{0, 2, 1}) &&
            inputIsConstantList(permute_node_2, 1, c10::List<int64_t>{0, 2, 1});
      };

  SubgraphRewriter fuse;
  fuse.RegisterRewritePattern(pattern, fused_pattern);
  fuse.runOnGraph(graph, dims_are_valid_constants);
}

} // namespace

void EliminateExtraPermuteOps(std::shared_ptr<Graph>& graph) {
  eliminatePermuteOpsSumPattern(graph);
  eliminatePermuteOpsSoftmaxPattern(graph);
}

namespace {

Node* maybeUserWithKind(Value* value, c10::Symbol kind) {
  auto& uses = value->uses();
  if (uses.size() != 1) {
    return nullptr;
  }
  auto* user = uses[0].user;
  if (user->kind() != kind) {
    return nullptr;
  }
  return user;
}

} // namespace

void useSplitAndSqueeze(std::shared_ptr<Graph>& graph) {
  std::vector<Node*> to_erase;
  for (auto* node : graph->nodes()) {
    if (node->kind() != aten::split) {
      continue;
    }
    auto axis_opt = toIValue(node->input(2));
    if (!axis_opt) {
      continue;
    }
    auto axis = *axis_opt;
    auto* split_node_output = node->output();
    auto* list_unpack_node =
        maybeUserWithKind(split_node_output, prim::ListUnpack);
    if (list_unpack_node == nullptr) {
      continue;
    }
    std::vector<Node*> squeeze_nodes;
    squeeze_nodes.reserve(list_unpack_node->outputs().size());
    for (auto* output : list_unpack_node->outputs()) {
      auto* squeeze_node = maybeUserWithKind(output, aten::squeeze);
      if (squeeze_node == nullptr) {
        break;
      }
      auto dim_opt = toIValue(squeeze_node->input(1));
      if (!dim_opt || *dim_opt != axis) {
        break;
      }
      squeeze_nodes.push_back(squeeze_node);
    }
    auto num_outputs = list_unpack_node->outputs().size();
    if (squeeze_nodes.size() != num_outputs) {
      continue;
    }
    auto* split_and_squeeze_node = graph->create(
        c10::Symbol::fromQualString(
            "static_runtime::fused_split_and_squeeze_copy"),
        num_outputs);
    split_and_squeeze_node->addInput(node->input(0));
    split_and_squeeze_node->addInput(node->input(1));
    split_and_squeeze_node->addInput(node->input(2));
    split_and_squeeze_node->insertBefore(node);
    for (const auto i : c10::irange(num_outputs)) {
      auto* squeeze_node = squeeze_nodes[i];
      split_and_squeeze_node->output(i)->copyMetadata(squeeze_node->output());
      squeeze_node->output()->replaceAllUsesWith(
          split_and_squeeze_node->output(i));
    }
    to_erase.insert(to_erase.end(), squeeze_nodes.begin(), squeeze_nodes.end());
    to_erase.push_back(list_unpack_node);
    to_erase.push_back(node);
  }
  for (auto* node : to_erase) {
    node->destroy();
  }
}

C10_UNUSED void RemoveUnnecessaryOutputs(
    std::shared_ptr<torch::jit::Graph>& graph) {
  RemoveUnnecessaryEmbeddingBagOutputs(graph);
}

C10_UNUSED void RemoveUnnecessaryEmbeddingBagOutputs(
    std::shared_ptr<torch::jit::Graph>& graph) {
  std::string pattern = R"IR(
    graph(%weight, %indices, %offsets, %scale_grad_by_freq, %mode, %sparse, %per_sample_weights, %include_last_offset):
        %y0 : Tensor, %y1 : Tensor, %y2 : Tensor, %y3 : Tensor = aten::embedding_bag(%weight, %indices, %offsets, %scale_grad_by_freq, %mode, %sparse, %per_sample_weights, %include_last_offset)
        return (%y2, %y1, %y0))IR";
  std::string transformed_pattern = R"IR(
    graph(%weight, %indices, %offsets, %scale_grad_by_freq, %mode, %sparse, %per_sample_weights, %include_last_offset):
        %y0 : Tensor, %y1 : Tensor, %y2 : Tensor = static_runtime::embedding_bag(%weight, %indices, %offsets, %scale_grad_by_freq, %mode, %sparse, %per_sample_weights, %include_last_offset)
        return (%y2, %y1, %y0))IR";
  SubgraphRewriter fuse;
  fuse.RegisterRewritePattern(pattern, transformed_pattern);
  fuse.runOnGraph(graph);

  std::string pattern2 = R"IR(
    graph(%weight, %indices, %offsets, %scale_grad_by_freq, %mode, %sparse, %per_sample_weights, %include_last_offset, %padding_idx):
        %y0 : Tensor, %y1 : Tensor, %y2 : Tensor, %y3 : Tensor = aten::embedding_bag(%weight, %indices, %offsets, %scale_grad_by_freq, %mode, %sparse, %per_sample_weights, %include_last_offset, %padding_idx)
        return (%y2, %y1, %y0))IR";
  std::string transformed_pattern2 = R"IR(
    graph(%weight, %indices, %offsets, %scale_grad_by_freq, %mode, %sparse, %per_sample_weights, %include_last_offset, %padding_idx):
        %y0 : Tensor, %y1 : Tensor, %y2 : Tensor = static_runtime::embedding_bag(%weight, %indices, %offsets, %scale_grad_by_freq, %mode, %sparse, %per_sample_weights, %include_last_offset, %padding_idx)
        return (%y2, %y1, %y0))IR";
  fuse.RegisterRewritePattern(pattern2, transformed_pattern2);
  fuse.runOnGraph(graph);
}

namespace {
bool isNoOpSlice(Node* node) {
  DCHECK(node->kind() == aten::slice);
  auto step = toIValue(node->input(3));
  if (!step.has_value() || step->toInt() != 1) {
    return false;
  }
  auto start = toIValue(node->input(1));
  if (!start.has_value() || (start->isInt() && start->toInt() != 0)) {
    return false;
  }
  auto end = toIValue(node->input(2));
  // Could also look at list length, but most models that have this pattern are
  // just doing list[0:], so it's not needed for now.
  return end.has_value() && end->isNone();
}
} // namespace

void EliminateNoOpSlice(std::shared_ptr<Graph>& graph) {
  DepthFirstGraphNodeIterator it(graph);
  auto schema = torch::schema(
      "aten::slice.t(t[] l, int? start=None, int? end=None, int step=1) -> t[]");
  Node* node = nullptr;
  std::vector<Node*> to_delete;
  while ((node = it.next()) != nullptr) {
    if (!node->matches(schema) || !isNoOpSlice(node)) {
      continue;
    }

    node->output()->replaceAllUsesWith(node->input(0));
    to_delete.push_back(node);
  }
  for (auto* node : to_delete) {
    node->destroy();
  }
}

void QuantizedLinearReluFusion(std::shared_ptr<Graph>& graph) {
  std::string pattern = R"IR(
    graph(%input, %packed_params):
        %x : Tensor = quantized::linear_dynamic_fp16(%input, %packed_params)
        %y : Tensor = aten::relu(%x)
        return (%y))IR";
  std::string fused_pattern = R"IR(
    graph(%input, %packed_params):
        %x : Tensor = quantized::linear_relu_dynamic_fp16(%input, %packed_params)
        return (%x))IR";
  SubgraphRewriter fuse;
  fuse.RegisterRewritePattern(pattern, fused_pattern);
  fuse.runOnGraph(graph);
}

} // namespace jit
} // namespace torch<|MERGE_RESOLUTION|>--- conflicted
+++ resolved
@@ -39,7 +39,7 @@
 
 namespace {
 C10_UNUSED
-void concatAddMulReplaceNaNClip(std::shared_ptr<torch::jit::Graph>& graph) {
+void ConcatAddMulReplaceNaNClip(std::shared_ptr<torch::jit::Graph>& graph) {
   // TODO:: check restrictions for inputs; outputs not used elsewhere
   std::string pattern = R"IR(
     graph(%a, %b, %c, %d, %e, %f, %g, %h, %i, %j):
@@ -93,7 +93,7 @@
 }
 
 C10_UNUSED
-void castedBatchOneHotLengths(std::shared_ptr<torch::jit::Graph>& graph) {
+void CastedBatchOneHotLengths(std::shared_ptr<torch::jit::Graph>& graph) {
   // TODO:: check restrictions for inputs; outputs not used elsewhere
   std::string pattern = R"IR(
     graph(%a, %b, %c, %d, %e, %f, %g):
@@ -124,7 +124,7 @@
 }
 
 C10_UNUSED
-void concatBatchMatMulBatchGather(std::shared_ptr<torch::jit::Graph>& graph) {
+void ConcatBatchMatMulBatchGather(std::shared_ptr<torch::jit::Graph>& graph) {
   // TODO:: check restrictions for inputs; outputs not used elsewhere
   std::string pattern = R"IR(
     graph(%a, %b, %c, %d, %e, %f):
@@ -143,7 +143,7 @@
   fuse.runOnGraph(graph);
 }
 
-C10_UNUSED void clipRangesGatherRangesLengthsToOffsets(
+C10_UNUSED void ClipRangesGatherRangesLengthsToOffsets(
     std::shared_ptr<torch::jit::Graph>& graph) {
   // TODO:: check restrictions for inputs; outputs not used elsewhere
   std::string pattern = R"IR(
@@ -161,7 +161,7 @@
   fuse.runOnGraph(graph);
 }
 
-C10_UNUSED void clipRangesGather(std::shared_ptr<torch::jit::Graph>& graph) {
+C10_UNUSED void ClipRangesGather(std::shared_ptr<torch::jit::Graph>& graph) {
   // TODO:: check restrictions for inputs; outputs not used elsewhere
   // fuse without lengths-to-offsets
   std::string pattern = R"IR(
@@ -178,7 +178,7 @@
   fuse.runOnGraph(graph);
 }
 
-C10_UNUSED void precomputeMultiplierShiftForSigridHash(
+C10_UNUSED void PrecomputeMultiplierShiftForSigridHash(
     std::shared_ptr<torch::jit::Graph>& graph) {
   std::string pattern = R"IR(
     graph(%a, %b, %c, %d):
@@ -196,7 +196,7 @@
   fuse.runOnGraph(graph);
 }
 
-C10_UNUSED void clipRangesToGatherToOffsets(
+C10_UNUSED void ClipRangesToGatherToOffsets(
     std::shared_ptr<torch::jit::Graph>& graph) {
   std::string pattern = R"IR(
     graph(%a, %b, %c, %d, %to0_in0, %to0_in1, %to0_in2):
@@ -254,7 +254,7 @@
 }
 
 C10_UNUSED
-void clipRangesGatherSigridHash(std::shared_ptr<torch::jit::Graph>& graph) {
+void ClipRangesGatherSigridHash(std::shared_ptr<torch::jit::Graph>& graph) {
   // TODO:: check restrictions for inputs; outputs not used elsewhere
   std::string pattern = R"IR(
     graph(%a, %b, %c, %d, %e, %f, %g, %h):
@@ -270,7 +270,7 @@
   fuse.runOnGraph(graph);
 }
 
-C10_UNUSED void clipRangesGatherRangesSigridHash(
+C10_UNUSED void ClipRangesGatherRangesSigridHash(
     std::shared_ptr<torch::jit::Graph>& graph) {
   std::string pattern = R"IR(
     graph(%a, %b, %c, %d, %e, %f, %g):
@@ -288,7 +288,7 @@
   fuse.runOnGraph(graph);
 }
 
-C10_UNUSED void clipRangesGatherRangesX2SigridHashPrecompute(
+C10_UNUSED void ClipRangesGatherRangesX2SigridHashPrecompute(
     std::shared_ptr<torch::jit::Graph>& graph) {
   // Placeholder is a dummy op used to capture the first subgraph
   std::string pattern = R"IR(
@@ -329,38 +329,38 @@
   fuse.runOnGraph(graph);
 }
 
-C10_UNUSED void splitOutPrecomputeOpsForSparseNN(
+C10_UNUSED void SplitOutPrecomputeOpsForSparseNN(
     std::shared_ptr<torch::jit::Graph>& graph) {
 #ifdef FBCODE_CAFFE2
-  precomputeMultiplierShiftForSigridHash(graph);
+  PrecomputeMultiplierShiftForSigridHash(graph);
   ConstantPropagation(graph);
   ConstantPooling(graph);
 #endif
 }
 } // namespace
 
-void fuseInferenceOpsForSparseNN(std::shared_ptr<torch::jit::Graph>& graph) {
+void FuseInferenceOpsForSparseNN(std::shared_ptr<torch::jit::Graph>& graph) {
 #ifdef FBCODE_CAFFE2
-  splitOutPrecomputeOpsForSparseNN(graph);
-
-  concatAddMulReplaceNaNClip(graph);
-  castedBatchOneHotLengths(graph);
-  concatBatchMatMulBatchGather(graph);
+  SplitOutPrecomputeOpsForSparseNN(graph);
+
+  ConcatAddMulReplaceNaNClip(graph);
+  CastedBatchOneHotLengths(graph);
+  ConcatBatchMatMulBatchGather(graph);
 
   if (FLAGS_enable_clip_ranges_gather_fusions) {
-    clipRangesGatherRangesLengthsToOffsets(graph);
-  }
-  clipRangesGatherSigridHash(graph);
-  clipRangesGatherRangesSigridHash(graph);
-
-  clipRangesGatherRangesX2SigridHashPrecompute(graph);
+    ClipRangesGatherRangesLengthsToOffsets(graph);
+  }
+  ClipRangesGatherSigridHash(graph);
+  ClipRangesGatherRangesSigridHash(graph);
+
+  ClipRangesGatherRangesX2SigridHashPrecompute(graph);
 
   if (FLAGS_enable_clip_ranges_gather_fusions) {
     // prioritize clip_ranges+gather_ranges+sigrid_hash fusion over
     // clip_ranges+gather_ranges
-    clipRangesGather(graph);
-
-    clipRangesToGatherToOffsets(graph);
+    ClipRangesGather(graph);
+
+    ClipRangesToGatherToOffsets(graph);
   }
 
   ToLengthsToOffsets(graph);
@@ -428,7 +428,7 @@
       c10::AliasAnalysisKind::PURE_FUNCTION));
 }
 
-void fuseSignLog1P(std::shared_ptr<torch::jit::Graph>& graph) {
+void FuseSignLog1P(std::shared_ptr<torch::jit::Graph>& graph) {
   std::string pattern = R"IR(
     graph(%input):
         %0 : Tensor = aten::sign(%input)
@@ -453,7 +453,7 @@
 
 using TupleUnpackBlock = std::vector<Node*>;
 
-std::vector<TupleUnpackBlock> collectVariadicTupleUnpackFusionCandidates(
+std::vector<TupleUnpackBlock> CollectVariadicTupleUnpackFusionCandidates(
     const std::shared_ptr<Graph>& graph) {
   std::vector<TupleUnpackBlock> candidates;
   auto nodes = graph->nodes();
@@ -472,7 +472,7 @@
   return candidates;
 }
 
-void fuseTupleUnpackBlock(const TupleUnpackBlock& nodes) {
+void FuseTupleUnpackBlock(const TupleUnpackBlock& nodes) {
   TORCH_CHECK(nodes.size() > 0);
   auto graph = nodes[0]->owningGraph();
   auto var_unpack = graph->create(
@@ -495,9 +495,9 @@
 
 } // namespace
 
-void useVariadicTupleUnpack(const std::shared_ptr<Graph>& graph) {
-  for (auto& c : collectVariadicTupleUnpackFusionCandidates(graph)) {
-    fuseTupleUnpackBlock(c);
+void UseVariadicTupleUnpack(const std::shared_ptr<Graph>& graph) {
+  for (auto& c : CollectVariadicTupleUnpackFusionCandidates(graph)) {
+    FuseTupleUnpackBlock(c);
   }
 }
 
@@ -551,7 +551,7 @@
 //                         |
 //                         v
 
-void replaceWithMaybeCopy(
+void ReplaceWithMaybeCopy(
     std::shared_ptr<Graph>& graph,
     bool outputs_are_immutable) {
   AliasDb db(graph);
@@ -634,7 +634,7 @@
 #endif
 }
 
-void replaceWithCopy(
+void ReplaceWithCopy(
     std::shared_ptr<Graph>& graph,
     bool outputs_are_immutable) {
   AliasDb db(graph);
@@ -722,7 +722,7 @@
 #endif
 }
 
-void eliminateTrivialEquallySplit(std::shared_ptr<torch::jit::Graph>& graph) {
+void EliminateTrivialEquallySplit(std::shared_ptr<torch::jit::Graph>& graph) {
   const auto equally_split = fromQualString("fb::equally_split");
   std::vector<Node*> to_remove;
   DepthFirstGraphNodeIterator graph_it(graph);
@@ -790,7 +790,7 @@
 
 } // namespace
 
-void fuseListUnpack(std::shared_ptr<torch::jit::Graph>& graph) {
+void FuseListUnpack(std::shared_ptr<torch::jit::Graph>& graph) {
   const FastMap<c10::Symbol, c10::Symbol> unfused_to_fused = {
       OP_PAIR("fb::equally_split", "static_runtime::fused_equally_split"),
       OP_PAIR(
@@ -871,7 +871,7 @@
   }
 } // namespace jit
 
-void removeImmutableInputDictLookups(
+void RemoveImmutableInputDictLookups(
     std::shared_ptr<torch::jit::Graph>& graph) {
   auto nodes = graph->nodes();
   AliasDb db(graph);
@@ -942,7 +942,7 @@
   marker->destroy();
 }
 
-void useVariadicGroupedAccessor(const std::shared_ptr<Graph>& graph) {
+void UseVariadicGroupedAccessor(const std::shared_ptr<Graph>& graph) {
   // Migration to v2 is still in progress. For now, SR will support
   // both versions of this op.
   UseVariadicOp(
@@ -957,10 +957,10 @@
 
 namespace {
 
-void createOwnedRefsForSpecialValuesHelper(Graph& graph, Block* block) {
+void CreateOwnedRefsForSpecialValuesHelper(Graph& graph, Block* block) {
   for (auto* node : block->nodes()) {
     for (auto* sub_block : node->blocks()) {
-      createOwnedRefsForSpecialValuesHelper(graph, sub_block);
+      CreateOwnedRefsForSpecialValuesHelper(graph, sub_block);
     }
   }
 
@@ -989,7 +989,7 @@
   }
 }
 
-void forceNonEmptyOutputsHelper(Value* none_value, Block* block) {
+void ForceNonEmptyOutputsHelper(Value* none_value, Block* block) {
   for (auto* node : block->nodes()) {
     bool needs_output = false;
     for (auto* sub_block : node->blocks()) {
@@ -998,7 +998,7 @@
         needs_output = true;
       }
 
-      forceNonEmptyOutputsHelper(none_value, sub_block);
+      ForceNonEmptyOutputsHelper(none_value, sub_block);
     }
 
     if (needs_output) {
@@ -1032,31 +1032,19 @@
 
 } // namespace
 
-void createOwnedRefsForSpecialIValues(Graph& graph) {
-  createOwnedRefsForSpecialValuesHelper(graph, graph.block());
-}
-
-void forceNonEmptyOutputs(Graph& graph) {
+void CreateOwnedRefsForSpecialValues(Graph& graph) {
+  CreateOwnedRefsForSpecialValuesHelper(graph, graph.block());
+}
+
+void ForceNonEmptyOutputs(Graph& graph) {
   auto* none_node = findOrCreateNoneConstant(graph);
-  forceNonEmptyOutputsHelper(none_node->output(), graph.block());
+  ForceNonEmptyOutputsHelper(none_node->output(), graph.block());
   if (!none_node->hasUses()) {
     none_node->destroy();
   }
 }
 
-<<<<<<< HEAD
-void eliminateExtraPermuteOps(std::shared_ptr<Graph>& graph) {
-  auto input_is_constant_list =
-      [](Node* node, size_t input_idx, const c10::List<int64_t>& expected) {
-        auto input_opt = toIValue(node->input(input_idx));
-        if (!input_opt.has_value() || !input_opt->isIntList()) {
-          return false;
-        }
-        return input_opt->toIntList() == expected;
-      };
-=======
 namespace {
->>>>>>> b0863391
 
 bool inputIsConstantList(
     Node* node,
@@ -1168,7 +1156,7 @@
 
 } // namespace
 
-void useSplitAndSqueeze(std::shared_ptr<Graph>& graph) {
+void UseSplitAndSqueeze(std::shared_ptr<Graph>& graph) {
   std::vector<Node*> to_erase;
   for (auto* node : graph->nodes()) {
     if (node->kind() != aten::split) {
